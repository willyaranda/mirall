<?xml version="1.0" ?><!DOCTYPE TS><TS language="sl" version="2.0">
<context>
<<<<<<< HEAD
    <name>CreateAnOwncloudPage</name>
    <message>
        <source>Form</source>
        <translation type="unfinished"/>
    </message>
    <message>
        <source>Create a new ownCloud</source>
        <translation type="unfinished"/>
    </message>
    <message>
        <source>Where do you want to create your ownCloud?</source>
        <translation type="unfinished"/>
    </message>
    <message>
        <source>create ownCloud on this computer</source>
        <translation type="unfinished"/>
    </message>
    <message>
        <source>&lt;!DOCTYPE HTML PUBLIC &quot;-//W3C//DTD HTML 4.0//EN&quot; &quot;http://www.w3.org/TR/REC-html40/strict.dtd&quot;&gt;
&lt;html&gt;&lt;head&gt;&lt;meta name=&quot;qrichtext&quot; content=&quot;1&quot; /&gt;&lt;style type=&quot;text/css&quot;&gt;
p, li { white-space: pre-wrap; }
&lt;/style&gt;&lt;/head&gt;&lt;body style=&quot; font-family:'Sans Serif'; font-size:11pt; font-weight:400; font-style:normal;&quot;&gt;
&lt;p style=&quot; margin-top:0px; margin-bottom:0px; margin-left:0px; margin-right:0px; -qt-block-indent:0; text-indent:0px;&quot;&gt;&lt;span style=&quot; color:#585858;&quot;&gt;installs the ownCloud on this computer. Other people will not be able to access your data by default.&lt;/span&gt;&lt;/p&gt;&lt;/body&gt;&lt;/html&gt;</source>
        <translation type="unfinished"/>
    </message>
    <message>
        <source>create ownCloud on my internet domain</source>
        <translation type="unfinished"/>
    </message>
    <message>
        <source>&lt;!DOCTYPE HTML PUBLIC &quot;-//W3C//DTD HTML 4.0//EN&quot; &quot;http://www.w3.org/TR/REC-html40/strict.dtd&quot;&gt;
&lt;html&gt;&lt;head&gt;&lt;meta name=&quot;qrichtext&quot; content=&quot;1&quot; /&gt;&lt;style type=&quot;text/css&quot;&gt;
p, li { white-space: pre-wrap; }
&lt;/style&gt;&lt;/head&gt;&lt;body style=&quot; font-family:'Sans Serif'; font-size:11pt; font-weight:400; font-style:normal;&quot;&gt;
&lt;p style=&quot; margin-top:0px; margin-bottom:0px; margin-left:0px; margin-right:0px; -qt-block-indent:0; text-indent:0px;&quot;&gt;&lt;span style=&quot; color:#585858;&quot;&gt;installs ownCloud on a domain you control. You need the FTP credentials for the installation.&lt;/span&gt;&lt;/p&gt;
&lt;p style=&quot;-qt-paragraph-type:empty; margin-top:0px; margin-bottom:0px; margin-left:0px; margin-right:0px; -qt-block-indent:0; text-indent:0px; color:#585858;&quot;&gt;&lt;/p&gt;
&lt;p style=&quot; margin-top:0px; margin-bottom:0px; margin-left:0px; margin-right:0px; -qt-block-indent:0; text-indent:0px;&quot;&gt;&lt;span style=&quot; color:#585858;&quot;&gt;This ownCloud will be accessible from the internet.&lt;/span&gt;&lt;/p&gt;&lt;/body&gt;&lt;/html&gt;</source>
        <translation type="unfinished"/>
    </message>
    <message>
        <source>&amp;Domain:</source>
        <translation type="unfinished"/>
    </message>
    <message>
        <source>mydomain.org</source>
        <translation type="unfinished"/>
    </message>
</context>
<context>
    <name>FolderWizardNetworkPage</name>
    <message>
        <source>Form</source>
        <translation type="unfinished"/>
    </message>
    <message>
        <source>Network Settings</source>
        <translation type="unfinished"/>
    </message>
    <message>
        <source>Set networking options:</source>
        <translation type="unfinished"/>
    </message>
    <message>
        <source>Only enable if network is available</source>
        <translation type="unfinished"/>
    </message>
    <message>
        <source>restrict to this local network</source>
        <translation type="unfinished"/>
    </message>
</context>
<context>
    <name>FolderWizardOwncloudPage</name>
    <message>
        <source>Form</source>
        <translation type="unfinished"/>
    </message>
    <message>
        <source>ownCloud Settings</source>
        <translation type="unfinished"/>
    </message>
    <message>
        <source>URL:</source>
        <translation type="unfinished"/>
    </message>
    <message>
        <source>User:</source>
        <translation type="unfinished"/>
    </message>
    <message>
        <source>Password:</source>
        <translation type="unfinished"/>
    </message>
    <message>
        <source>Alias:</source>
        <translation type="unfinished"/>
    </message>
    <message>
        <source>ownCloud</source>
        <translation type="unfinished"/>
    </message>
</context>
<context>
=======
>>>>>>> 9d01f807
    <name>FolderWizardSourcePage</name>
    <message>
        <location filename="../src/mirall/folderwizardsourcepage.ui" line="14"/>
        <source>Form</source>
        <translation>Obrazec</translation>
    </message>
    <message>
        <location filename="../src/mirall/folderwizardsourcepage.ui" line="25"/>
        <source>Sync Directory</source>
        <translation>Usklajevanje mape</translation>
    </message>
    <message>
        <location filename="../src/mirall/folderwizardsourcepage.ui" line="32"/>
        <source>Pick a local folder on your computer to sync:</source>
        <translation>Izberite krajevno mapo na računalniku za usklajevanje:</translation>
    </message>
    <message>
        <location filename="../src/mirall/folderwizardsourcepage.ui" line="43"/>
        <source>&amp;Choose...</source>
        <translation>&amp;Izberi ...</translation>
    </message>
    <message>
        <location filename="../src/mirall/folderwizardsourcepage.ui" line="54"/>
        <source>&amp;Directory alias name:</source>
        <translation>&amp;Vzdevek mape:</translation>
    </message>
    <message>
        <location filename="../src/mirall/folderwizard.cpp" line="46"/>
        <source>/home/local1</source>
        <translation>/home/local1</translation>
    </message>
    <message>
        <location filename="../src/mirall/folderwizard.cpp" line="47"/>
        <source>Music</source>
        <translation>Glasba</translation>
    </message>
</context>
<context>
    <name>FolderWizardTargetPage</name>
    <message>
        <location filename="../src/mirall/folderwizardtargetpage.ui" line="14"/>
        <source>Form</source>
        <translation>Obrazec</translation>
    </message>
    <message>
        <location filename="../src/mirall/folderwizardtargetpage.ui" line="29"/>
        <source>Synchronization Target</source>
        <translation>Ciljno mesto usklajevanja</translation>
    </message>
    <message>
<<<<<<< HEAD
        <source>Folder on ownCloud:</source>
        <translation type="unfinished"/>
    </message>
    <message>
=======
>>>>>>> 9d01f807
        <location filename="../src/mirall/folderwizardtargetpage.ui" line="81"/>
        <source>Remote folder:</source>
        <translation>Oddaljena mapa:</translation>
    </message>
    <message>
<<<<<<< HEAD
        <source>to a &amp;local folder</source>
        <translation type="unfinished"/>
    </message>
    <message>
        <source>Folder name:</source>
        <translation type="unfinished"/>
    </message>
    <message>
        <source>C&amp;hoose..</source>
        <translation type="unfinished"/>
    </message>
    <message>
        <source>to a &amp;remote folder (URL)</source>
        <translation type="unfinished"/>
    </message>
    <message>
        <source>URL:</source>
        <translation type="unfinished"/>
    </message>
    <message>
        <location filename="../src/mirall/folderwizardtargetpage.ui" line="51"/>
        <source>Select a destination folder</source>
        <translation type="unfinished"/>
=======
        <location filename="../src/mirall/folderwizardtargetpage.ui" line="51"/>
        <source>Select a destination folder</source>
        <translation>Izberite ciljni direktorij</translation>
>>>>>>> 9d01f807
    </message>
    <message>
        <location filename="../src/mirall/folderwizardtargetpage.ui" line="186"/>
        <source>TextLabel</source>
        <translation>Oznaka</translation>
    </message>
    <message>
        <location filename="../src/mirall/folderwizardtargetpage.ui" line="208"/>
        <source>create</source>
        <translation>ustvari</translation>
    </message>
<<<<<<< HEAD
    <message>
        <source>root</source>
        <translation type="unfinished"/>
    </message>
    <message>
        <source>/home/local</source>
        <translation type="unfinished"/>
    </message>
    <message>
        <source>scp://john@host.com//myfolder</source>
        <translation type="unfinished"/>
    </message>
=======
>>>>>>> 9d01f807
</context>
<context>
    <name>Mirall::Application</name>
    <message>
<<<<<<< HEAD
        <source>No ownCloud Configuration</source>
        <translation type="unfinished"/>
    </message>
    <message>
        <source>&lt;p&gt;No ownCloud connection was configured yet.&lt;/p&gt;&lt;p&gt;Please configure one by clicking on the tray icon!&lt;/p&gt;</source>
        <translation type="unfinished"/>
    </message>
    <message>
        <source>&lt;p&gt;The ownCloud at %1 could not be reached.&lt;/p&gt;</source>
        <translation type="unfinished"/>
    </message>
    <message>
        <source>&lt;p&gt;The detailed error message is&lt;br/&gt;&lt;tt&gt;%1&lt;/tt&gt;&lt;/p&gt;</source>
        <translation type="unfinished"/>
    </message>
    <message>
        <source>&lt;p&gt;Please check your configuration by clicking on the tray icon.&lt;/p&gt;</source>
        <translation type="unfinished"/>
    </message>
    <message>
        <source>ownCloud Connection Failed</source>
        <translation type="unfinished"/>
    </message>
    <message>
        <source>No ownCloud Connection</source>
        <translation type="unfinished"/>
    </message>
    <message>
        <source>&lt;p&gt;Your ownCloud credentials are not correct.&lt;/p&gt;&lt;p&gt;Please correct them by starting the configuration dialog from the tray!&lt;/p&gt;</source>
        <translation type="unfinished"/>
    </message>
    <message>
        <source>&lt;p&gt;Your ownCloud user name or password is not correct.&lt;/p&gt;&lt;p&gt;Please correct it by starting the configuration dialog from the tray!&lt;/p&gt;</source>
        <translation type="unfinished"/>
    </message>
    <message>
        <source>ownCloud Sync Started</source>
        <translation type="unfinished"/>
    </message>
    <message>
=======
>>>>>>> 9d01f807
        <location filename="../src/mirall/application.cpp" line="368"/>
        <source>Sync started for %1 configured sync folder(s).</source>
        <translation>Začelo se je usklajevanje nastavljenih map (%1).</translation>
    </message>
    <message>
<<<<<<< HEAD
        <source>Open ownCloud...</source>
        <translation type="unfinished"/>
    </message>
    <message>
=======
>>>>>>> 9d01f807
        <location filename="../src/mirall/application.cpp" line="433"/>
        <source>Open status...</source>
        <translation>Pokaži stanje ...</translation>
    </message>
    <message>
        <location filename="../src/mirall/application.cpp" line="436"/>
        <source>Add folder...</source>
        <translation>Dodaj mapo ...</translation>
    </message>
    <message>
        <location filename="../src/mirall/application.cpp" line="438"/>
        <source>Configure...</source>
        <translation>Nastavi ...</translation>
    </message>
    <message>
        <location filename="../src/mirall/application.cpp" line="440"/>
        <source>Configure proxy...</source>
        <translation>Nastavi posredniški strežnik ...</translation>
    </message>
    <message>
        <location filename="../src/mirall/application.cpp" line="444"/>
        <source>Quit</source>
        <translation>Končaj</translation>
    </message>
    <message>
<<<<<<< HEAD
        <source>open folder %1</source>
        <translation type="unfinished"/>
    </message>
    <message>
=======
>>>>>>> 9d01f807
        <location filename="../src/mirall/application.cpp" line="232"/>
        <source>%1 Server Mismatch</source>
        <translation>%1 neskladnost strežnika</translation>
    </message>
    <message>
        <location filename="../src/mirall/application.cpp" line="233"/>
        <source>&lt;p&gt;The configured server for this client is too old.&lt;/p&gt;&lt;p&gt;Please update to the latest %1 server and restart the client.&lt;/p&gt;</source>
        <translation>&lt;p&gt;Strežnik je prestar za ta odjemalec.&lt;/p&gt;&lt;p&gt; Strežnik je treba nadgraditi na najnovejšo različico %1 in nato ponovno zagnati odjemalca.&lt;/p&gt;</translation>
    </message>
    <message>
        <location filename="../src/mirall/application.cpp" line="276"/>
        <source>Too many incorrect password attempts.</source>
        <translation>Izvedenih je bilo preveč neuspešnih poskusov prijave.</translation>
    </message>
    <message>
        <location filename="../src/mirall/application.cpp" line="280"/>
        <source>%1 user credentials are wrong. Please check configuration.</source>
        <translation>Poverila uporabnika %1 so napačna. Preverite nastavitve.</translation>
    </message>
    <message>
        <location filename="../src/mirall/application.cpp" line="285"/>
        <location filename="../src/mirall/application.cpp" line="305"/>
        <source>Credentials</source>
        <translation>Poverila</translation>
    </message>
    <message>
        <location filename="../src/mirall/application.cpp" line="297"/>
        <source>Error: Could not retrieve the password!</source>
        <translation>Napaka: gesla ni mogoče pridobiti!</translation>
    </message>
    <message>
        <location filename="../src/mirall/application.cpp" line="299"/>
        <source>Password dialog was canceled!</source>
        <translation>Pogovorno okno za geslo je preklicano!</translation>
    </message>
    <message>
        <location filename="../src/mirall/application.cpp" line="337"/>
        <location filename="../src/mirall/application.cpp" line="346"/>
        <source>No %1 Connection</source>
        <translation>Ni povezave %1</translation>
    </message>
    <message>
        <location filename="../src/mirall/application.cpp" line="338"/>
        <source>&lt;p&gt;Your %1 credentials are not correct.&lt;/p&gt;&lt;p&gt;Please correct them by starting the configuration dialog from the tray!&lt;/p&gt;</source>
        <translation>&lt;p&gt;Poverila %1 niso ustrezna.&lt;/p&gt;&lt;p&gt;Vrednosti je mogoče popraviti med nastavitvami!&lt;/p&gt;</translation>
    </message>
    <message>
        <location filename="../src/mirall/application.cpp" line="347"/>
        <source>&lt;p&gt;Either your user name or your password are not correct.&lt;/p&gt;&lt;p&gt;Please correct it by starting the configuration dialog from the tray!&lt;/p&gt;</source>
        <translation>&lt;p&gt;Navedeno uporabniško ime ali geslo ni pravilno.&lt;/p&gt;&lt;p&gt;Vrednosti je mogoče popraviti med nastavitvami!&lt;/p&gt;</translation>
    </message>
    <message>
        <location filename="../src/mirall/application.cpp" line="367"/>
        <source>%1 Sync Started</source>
        <translation>Usklajevanje %1 je začeto</translation>
    </message>
    <message>
        <location filename="../src/mirall/application.cpp" line="431"/>
        <source>Open %1 in browser...</source>
        <translation>Odpri %1 v brskalniku ...</translation>
    </message>
    <message>
        <location filename="../src/mirall/application.cpp" line="442"/>
        <source>About...</source>
        <translation>O sistemu ...</translation>
    </message>
    <message>
        <location filename="../src/mirall/application.cpp" line="498"/>
        <source>Open %1 folder</source>
        <translation>Odpri mapo %1</translation>
    </message>
    <message>
        <location filename="../src/mirall/application.cpp" line="511"/>
        <source>Managed Folders:</source>
        <translation>Upravljane mape:</translation>
    </message>
    <message>
        <location filename="../src/mirall/application.cpp" line="791"/>
        <source>About %1</source>
        <translation>O %1</translation>
    </message>
    <message>
        <location filename="../src/mirall/application.cpp" line="801"/>
        <source>Confirm Folder Remove</source>
        <translation>Potrdi odstranitev mape</translation>
    </message>
    <message>
        <location filename="../src/mirall/application.cpp" line="802"/>
        <source>&lt;p&gt;Do you really want to stop syncing the folder &lt;i&gt;%1&lt;/i&gt;?&lt;/p&gt;&lt;p&gt;&lt;b&gt;Note:&lt;/b&gt; This will not remove the files from your client.&lt;/p&gt;</source>
<<<<<<< HEAD
        <translation type="unfinished"/>
    </message>
    <message>
        <location filename="../src/mirall/application.cpp" line="817"/>
        <source>Confirm Folder Reset</source>
        <translation type="unfinished"/>
    </message>
    <message>
        <location filename="../src/mirall/application.cpp" line="818"/>
        <source>&lt;p&gt;Do you really want to reset folder &lt;i&gt;%1&lt;/i&gt; and rebuild your client database?&lt;/p&gt;&lt;p&gt;&lt;b&gt;Note:&lt;/b&gt; While no files will be removed, this can cause significant data traffic and take several minutes to hours, depending on the size of the folder.&lt;/p&gt;</source>
        <translation type="unfinished"/>
    </message>
    <message>
        <location filename="../src/mirall/application.cpp" line="1045"/>
        <source>Folder %1: %2</source>
        <translation type="unfinished"/>
    </message>
    <message>
        <source>Do you really want to remove upload folder &lt;i&gt;%1&lt;/i&gt;?</source>
        <translation type="unfinished"/>
=======
        <translation>&lt;p&gt;Ste prepričani, da želite prekiniti sinhronizacijo map&lt;i&gt;%1&lt;/i&gt;?&lt;/p&gt;&lt;p&gt;&lt;b&gt;Opozorilo:&lt;/b&gt; Pri tem datoteke iz odjemalca ne bodo odstranjene.&lt;/p&gt;</translation>
>>>>>>> 9d01f807
    </message>
    <message>
        <location filename="../src/mirall/application.cpp" line="817"/>
        <source>Confirm Folder Reset</source>
        <translation>Potrdi ponastavitev mape</translation>
    </message>
    <message>
        <location filename="../src/mirall/application.cpp" line="818"/>
        <source>&lt;p&gt;Do you really want to reset folder &lt;i&gt;%1&lt;/i&gt; and rebuild your client database?&lt;/p&gt;&lt;p&gt;&lt;b&gt;Note:&lt;/b&gt; While no files will be removed, this can cause significant data traffic and take several minutes to hours, depending on the size of the folder.&lt;/p&gt;</source>
        <translation>&lt;p&gt;Ste prepričani, da želite mapo ponastaviti &lt;i&gt;%1&lt;/i&gt; in ponovno vzpostaviti bazo na odjemalcu?&lt;/p&gt;&lt;p&gt;&lt;b&gt;Opozorilo:&lt;/b&gt; Dokumenti ne bodo odstranjeni, zaradi česar je lahko prenos podatkov zelo velik. Prenos lahko traja več minut ali ur.&lt;/p&gt;</translation>
    </message>
    <message>
        <location filename="../src/mirall/application.cpp" line="1045"/>
        <source>Folder %1: %2</source>
        <translation>Mapa %1: %2</translation>
    </message>
    <message>
        <location filename="../src/mirall/application.cpp" line="1012"/>
        <source>Sync is running.</source>
        <translation>Usklajevanje se izvaja.</translation>
    </message>
    <message>
        <location filename="../src/mirall/application.cpp" line="1016"/>
        <source>Server is currently not available.</source>
        <translation>Strežnik trenutno ni na voljo.</translation>
    </message>
    <message>
        <location filename="../src/mirall/application.cpp" line="1023"/>
        <source>Last Sync was successful.</source>
        <translation>Zadnje usklajevanje je bilo uspešno končano.</translation>
    </message>
    <message>
        <location filename="../src/mirall/application.cpp" line="1027"/>
        <source>Syncing Error.</source>
        <translation>Napaka med usklajevanjem.</translation>
    </message>
    <message>
        <location filename="../src/mirall/application.cpp" line="1033"/>
        <source>Setup Error.</source>
        <translation>Napaka nastavitev.</translation>
    </message>
    <message>
        <location filename="../src/mirall/application.cpp" line="1036"/>
        <source>Undefined Error State.</source>
        <translation>Nedoločeno stanje napake.</translation>
    </message>
    <message>
<<<<<<< HEAD
        <source>Folder information</source>
        <translation type="unfinished"/>
    </message>
    <message>
        <source>Unknown</source>
        <translation type="unfinished"/>
    </message>
    <message>
        <source>Changed files:
</source>
        <translation type="unfinished"/>
    </message>
    <message>
        <source>Added files:
</source>
        <translation type="unfinished"/>
    </message>
    <message>
        <source>New files in the server, or files deleted locally:
</source>
        <translation type="unfinished"/>
    </message>
    <message>
=======
>>>>>>> 9d01f807
        <location filename="../src/mirall/application.cpp" line="857"/>
        <source>Sync Running</source>
        <translation>Usklajevanje se izvaja</translation>
    </message>
    <message>
        <location filename="../src/mirall/application.cpp" line="858"/>
        <source>The syncing operation is running.&lt;br/&gt;Do you want to terminate it?</source>
        <translation>Usklajevanje se trenutno Izvaja.&lt;br/&gt;Ali želite opravilo prekiniti?</translation>
    </message>
    <message>
        <location filename="../src/mirall/application.cpp" line="1001"/>
        <source>Undefined State.</source>
        <translation>Nedoločeno stanje.</translation>
    </message>
    <message>
        <location filename="../src/mirall/application.cpp" line="1004"/>
        <source>Waits to start syncing.</source>
        <translation>Pripravljeno za začetek usklajevanja.</translation>
    </message>
    <message>
        <location filename="../src/mirall/application.cpp" line="1008"/>
        <source>Preparing for sync.</source>
        <translation>Poteka priprava na usklajevanje.</translation>
    </message>
    <message>
        <location filename="../src/mirall/application.cpp" line="1041"/>
        <source> (Sync is paused)</source>
        <translation>(Usklajevanje je začasno prekinjeno)</translation>
    </message>
    <message>
<<<<<<< HEAD
        <source>Sync is paused.</source>
        <translation type="unfinished"/>
    </message>
    <message>
=======
>>>>>>> 9d01f807
        <location filename="../src/mirall/application.cpp" line="1055"/>
        <source>No sync folders configured.</source>
        <translation>Ni nastavljenih map za usklajevanje.</translation>
    </message>
</context>
<context>
    <name>Mirall::CSyncThread</name>
    <message>
<<<<<<< HEAD
        <source>CSync create failed.</source>
        <translation type="unfinished"/>
    </message>
    <message>
=======
>>>>>>> 9d01f807
        <location filename="../src/mirall/csyncthread.cpp" line="75"/>
        <source>CSync failed to create a lock file.</source>
        <translation>Ustvarjanje datoteke zaklepa s CSync je spodletelo.</translation>
    </message>
    <message>
        <location filename="../src/mirall/csyncthread.cpp" line="69"/>
        <source>Success.</source>
        <translation>Uspešno vzpostavljeno.</translation>
    </message>
    <message>
        <location filename="../src/mirall/csyncthread.cpp" line="72"/>
        <source>CSync Logging setup failed.</source>
        <translation>Nastavitev CSync Logging je spodletela.</translation>
    </message>
    <message>
        <location filename="../src/mirall/csyncthread.cpp" line="78"/>
        <source>CSync failed to load the state db.</source>
        <translation>Nalaganje podatkovne zbirke stanj s CSync je spodletelo.</translation>
    </message>
    <message>
<<<<<<< HEAD
        <source>The system time between the local machine and the server differs too much. Please use a time syncronization service (ntp) on both machines.</source>
        <translation type="unfinished"/>
    </message>
    <message>
=======
>>>>>>> 9d01f807
        <location filename="../src/mirall/csyncthread.cpp" line="84"/>
        <source>The system time on this client is different than the system time on the server. Please use a time synchronization service (NTP) on the server and client machines so that the times remain the same.</source>
        <translation>Sistemski čas na odjemalcu ni skladen s sistemskim časom na strežniku. Priporočljivo je uporabiti storitev usklajevanja časa (NTP) na strežniku in odjemalcu. S tem omogočimo ujemanje podatkov o času krajevnih in oddaljenih datotek.</translation>
    </message>
    <message>
        <location filename="../src/mirall/csyncthread.cpp" line="89"/>
        <source>CSync could not detect the filesystem type.</source>
        <translation>Zaznavanje vrste datotečnega sistema s CSync je spodletelo.</translation>
    </message>
    <message>
        <location filename="../src/mirall/csyncthread.cpp" line="92"/>
        <source>CSync got an error while processing internal trees.</source>
        <translation>Pri obdelavi notranje drevesne strukture s CSync je prišlo do napake.</translation>
    </message>
    <message>
        <location filename="../src/mirall/csyncthread.cpp" line="118"/>
        <source>The local filesystem can not be written. Please check permissions.</source>
        <translation>V krajevni datotečni sistem ni mogoče pisati. Najverjetneje je vzrok v neustreznih dovoljenjih.</translation>
    </message>
    <message>
        <location filename="../src/mirall/csyncthread.cpp" line="114"/>
        <source>A remote file can not be written. Please check the remote access.</source>
        <translation>Oddaljene datoteke ni mogoče zapisati. Najverjetneje je vzrok v oddaljenem dostopu.</translation>
    </message>
    <message>
        <location filename="../src/mirall/csyncthread.cpp" line="95"/>
        <source>CSync failed to reserve memory.</source>
        <translation>Vpisovanje prostora v pomnilniku za CSync je spodletelo.</translation>
    </message>
    <message>
        <location filename="../src/mirall/csyncthread.cpp" line="98"/>
        <source>CSync fatal parameter error.</source>
        <translation>Usodna napaka parametra CSync.</translation>
    </message>
    <message>
        <location filename="../src/mirall/csyncthread.cpp" line="101"/>
        <source>CSync processing step update failed.</source>
        <translation>Korak opravila posodobitve CSync je spodletel.</translation>
    </message>
    <message>
        <location filename="../src/mirall/csyncthread.cpp" line="104"/>
        <source>CSync processing step reconcile failed.</source>
        <translation>Korak opravila poravnave CSync je spodletel.</translation>
    </message>
    <message>
        <location filename="../src/mirall/csyncthread.cpp" line="107"/>
        <source>CSync processing step propagate failed.</source>
        <translation>Korak opravila razširjanja CSync je spodletel.</translation>
    </message>
    <message>
        <location filename="../src/mirall/csyncthread.cpp" line="110"/>
        <source>&lt;p&gt;The target directory does not exist.&lt;/p&gt;&lt;p&gt;Please check the sync setup.&lt;/p&gt;</source>
        <translation>&lt;p&gt;Ciljna mapa ne obstaja.&lt;/p&gt;&lt;p&gt;Preveriti je treba nastavitve usklajevanja.&lt;/p&gt;</translation>
    </message>
    <message>
        <location filename="../src/mirall/csyncthread.cpp" line="121"/>
        <source>CSync failed to connect through a proxy.</source>
        <translation>Povezava CSync preko posredniškega strežnika je spodletel.</translation>
    </message>
    <message>
        <location filename="../src/mirall/csyncthread.cpp" line="124"/>
        <source>CSync failed to lookup proxy or server.</source>
        <translation>Poizvedba posredniškega strežnika s CSync je spodletela.</translation>
    </message>
    <message>
        <location filename="../src/mirall/csyncthread.cpp" line="127"/>
        <source>CSync failed to authenticate at the %1 server.</source>
        <translation>Overitev CSync pri strežniku %1 je spodletela.</translation>
    </message>
    <message>
        <location filename="../src/mirall/csyncthread.cpp" line="130"/>
        <source>CSync failed to authenticate at the proxy.</source>
        <translation>Overitev CSync pri posredniškem strežniku je spodletela.</translation>
    </message>
    <message>
        <location filename="../src/mirall/csyncthread.cpp" line="133"/>
        <source>CSync failed to connect to the network.</source>
        <translation>Povezava CSync v omrežje je spodletela.</translation>
    </message>
    <message>
        <location filename="../src/mirall/csyncthread.cpp" line="136"/>
        <source>A network connection timeout happend.</source>
        <translation>Poskus vzpostavitve povezave je časovno potekel.</translation>
    </message>
    <message>
        <location filename="../src/mirall/csyncthread.cpp" line="139"/>
        <source>A HTTP transmission error happened.</source>
        <translation>Prišlo je do napake med prenosom HTTP.</translation>
    </message>
    <message>
        <location filename="../src/mirall/csyncthread.cpp" line="142"/>
        <source>CSync failed due to not handled permission deniend.</source>
        <translation>Delovanje CSync je zaradi neustreznih dovoljenj spodletelo.</translation>
    </message>
    <message>
        <location filename="../src/mirall/csyncthread.cpp" line="145"/>
        <source>CSync failed to find a specific file.</source>
        <translation>Iskanje določene datoteke s CSync je spodletelo.</translation>
    </message>
    <message>
        <location filename="../src/mirall/csyncthread.cpp" line="148"/>
        <source>CSync tried to create a directory that already exists.</source>
        <translation>Prišlo je do napake na CSync zaradi poskusa ustvarjanja mape z že obstoječim imenom.</translation>
    </message>
    <message>
        <location filename="../src/mirall/csyncthread.cpp" line="151"/>
        <source>CSync: No space on %1 server available.</source>
        <translation>Odziv CSync: na strežniku %1 ni razpoložljivega prostora.</translation>
    </message>
    <message>
        <location filename="../src/mirall/csyncthread.cpp" line="154"/>
        <source>CSync unspecified error.</source>
        <translation>Nedoločena napaka CSync.</translation>
    </message>
    <message>
        <location filename="../src/mirall/csyncthread.cpp" line="157"/>
        <source>An internal error number %1 happend.</source>
        <translation>Prišlo je do notranje napake s številko %1.</translation>
    </message>
    <message>
        <location filename="../src/mirall/csyncthread.cpp" line="161"/>
        <source>&lt;br/&gt;Backend Message: </source>
        <translation>&lt;br/&gt;Sporočilo ozadnjega programa: </translation>
    </message>
    <message>
<<<<<<< HEAD
        <source>CSync Update failed.</source>
        <translation type="unfinished"/>
    </message>
    <message>
        <source>The local filesystem has directories which are write protected.
That prevents ownCloud from successful syncing.
Please make sure that all directories are writeable.</source>
        <translation type="unfinished"/>
    </message>
    <message>
=======
>>>>>>> 9d01f807
        <location filename="../src/mirall/csyncthread.cpp" line="81"/>
        <source>&lt;p&gt;The %1 plugin for csync could not be loaded.&lt;br/&gt;Please verify the installation!&lt;/p&gt;</source>
        <translation>&lt;p&gt;Vstavka %1 za CSync ni mogoče naložiti.&lt;br/&gt;Preveriti je treba namestitev!&lt;/p&gt;</translation>
    </message>
</context>
<context>
    <name>Mirall::ConnectionValidator</name>
    <message>
        <location filename="../src/mirall/connectionvalidator.cpp" line="79"/>
        <source>&lt;p&gt;The configured server for this client is too old.&lt;/p&gt;&lt;p&gt;Please update to the latest server and restart the client.&lt;/p&gt;</source>
        <translation>&lt;p&gt;Različica strežnika je prestara za ta odjemalec.&lt;/p&gt;&lt;p&gt;Posodobite strežnik na zadnjo različico in ponovno zaženite odjemalec.&lt;/p&gt;</translation>
    </message>
    <message>
        <location filename="../src/mirall/connectionvalidator.cpp" line="113"/>
        <source>Too many attempts to get a valid password.</source>
        <translation>Preveč poskusov vnosa gesla.</translation>
    </message>
    <message>
        <location filename="../src/mirall/connectionvalidator.cpp" line="129"/>
        <source>Error: Could not retrieve the password!</source>
        <translation>Napaka: Gesla ne morem pridobiti!</translation>
    </message>
<<<<<<< HEAD
</context>
<context>
    <name>Mirall::ConnectionValidator</name>
    <message>
        <location filename="../src/mirall/connectionvalidator.cpp" line="79"/>
        <source>&lt;p&gt;The configured server for this client is too old.&lt;/p&gt;&lt;p&gt;Please update to the latest server and restart the client.&lt;/p&gt;</source>
        <translation type="unfinished"/>
    </message>
    <message>
        <location filename="../src/mirall/connectionvalidator.cpp" line="113"/>
        <source>Too many attempts to get a valid password.</source>
        <translation type="unfinished"/>
    </message>
    <message>
        <location filename="../src/mirall/connectionvalidator.cpp" line="129"/>
        <source>Error: Could not retrieve the password!</source>
        <translation>Napaka: Gesla ne morem pridobiti!</translation>
    </message>
    <message>
        <location filename="../src/mirall/connectionvalidator.cpp" line="132"/>
        <source>Password dialog was canceled!</source>
        <translation>Pogovorno okno za geslo je bilo zaprto!</translation>
    </message>
</context>
<context>
    <name>Mirall::CreateAnOwncloudPage</name>
    <message>
        <source>mydomain.org</source>
        <translation type="unfinished"/>
=======
    <message>
        <location filename="../src/mirall/connectionvalidator.cpp" line="132"/>
        <source>Password dialog was canceled!</source>
        <translation>Pogovorno okno za geslo je bilo zaprto!</translation>
>>>>>>> 9d01f807
    </message>
</context>
<context>
    <name>Mirall::CredentialStore</name>
    <message>
        <location filename="../src/mirall/credentialstore.cpp" line="234"/>
        <source>No password entry found in keychain. Please reconfigure.</source>
        <translation>V verigi ključev ni ustreznih gesel. Napaka zahteva ponovno nastavljanje sistema.</translation>
    </message>
</context>
<context>
    <name>Mirall::FileItemDialog</name>
    <message>
        <location filename="../src/mirall/fileitemdialog.cpp" line="42"/>
        <source>Files</source>
        <translation>Datoteke</translation>
    </message>
    <message>
        <location filename="../src/mirall/fileitemdialog.cpp" line="43"/>
        <source>File Count</source>
        <translation>Števec datotek</translation>
    </message>
    <message>
        <location filename="../src/mirall/fileitemdialog.cpp" line="52"/>
        <source>Copy</source>
        <translation>Kopiraj</translation>
    </message>
    <message>
        <location filename="../src/mirall/fileitemdialog.cpp" line="55"/>
        <source>Sync Protocol</source>
        <translation>Protokol usklajevanja</translation>
    </message>
    <message>
        <location filename="../src/mirall/fileitemdialog.cpp" line="66"/>
        <source>Undefined Folder State</source>
        <translation>Nedoločljivo stanje mape</translation>
    </message>
    <message>
        <location filename="../src/mirall/fileitemdialog.cpp" line="69"/>
        <source>The folder waits to start syncing.</source>
        <translation>Mapa je pripravljena za začetek usklajevanja.</translation>
    </message>
    <message>
        <location filename="../src/mirall/fileitemdialog.cpp" line="72"/>
        <source>Determining which files to sync.</source>
<<<<<<< HEAD
        <translation type="unfinished"/>
=======
        <translation>Določanje datotek, ki jih boste sinhronizirali</translation>
>>>>>>> 9d01f807
    </message>
    <message>
        <location filename="../src/mirall/fileitemdialog.cpp" line="75"/>
        <source>Server is currently not available.</source>
        <translation>Strežnik trenutno ni na voljo.</translation>
    </message>
    <message>
        <location filename="../src/mirall/fileitemdialog.cpp" line="78"/>
        <source>Sync is running.</source>
        <translation>Usklajevanje se izvaja.</translation>
    </message>
    <message>
        <location filename="../src/mirall/fileitemdialog.cpp" line="81"/>
        <source>Last Sync was successful.</source>
        <translation>Zadnje usklajevanje je bilo uspešno končano.</translation>
    </message>
    <message>
        <location filename="../src/mirall/fileitemdialog.cpp" line="84"/>
        <source>Syncing Error.</source>
        <translation>Napaka med usklajevanjem.</translation>
    </message>
    <message>
        <location filename="../src/mirall/fileitemdialog.cpp" line="87"/>
        <source>Setup Error.</source>
        <translation>Napaka nastavitve.</translation>
    </message>
    <message>
        <location filename="../src/mirall/fileitemdialog.cpp" line="90"/>
        <source>Undefined Error State.</source>
        <translation>Nedoločljivo stanje napake.</translation>
    </message>
    <message>
        <location filename="../src/mirall/fileitemdialog.cpp" line="158"/>
        <source>Copied to clipboard</source>
        <translation>Kopirano v odložišče</translation>
    </message>
    <message>
        <location filename="../src/mirall/fileitemdialog.cpp" line="158"/>
        <source>The sync protocol has been copied to the clipboard.</source>
        <translation>Protokol usklajevanja je kopiran v odložišče.</translation>
    </message>
    <message>
        <location filename="../src/mirall/fileitemdialog.cpp" line="231"/>
        <source>Uploaded</source>
        <translation>Poslano</translation>
    </message>
    <message>
        <location filename="../src/mirall/fileitemdialog.cpp" line="232"/>
        <source>Downloaded</source>
        <translation>Prejeto</translation>
    </message>
    <message>
        <location filename="../src/mirall/fileitemdialog.cpp" line="175"/>
        <source>Synced Files</source>
        <translation>Usklajene datoteke</translation>
    </message>
    <message numerus="yes">
        <location filename="../src/mirall/fileitemdialog.cpp" line="127"/>
        <source>%1 (last finished %n sec. ago)</source>
        <translation type="unfinished"><numerusform></numerusform><numerusform></numerusform><numerusform></numerusform><numerusform></numerusform></translation>
    </message>
    <message numerus="yes">
        <location filename="../src/mirall/fileitemdialog.cpp" line="129"/>
        <source>%1 (last finished %n min. ago)</source>
        <translation type="unfinished"><numerusform></numerusform><numerusform></numerusform><numerusform></numerusform><numerusform></numerusform></translation>
    </message>
    <message>
        <location filename="../src/mirall/fileitemdialog.cpp" line="181"/>
        <source>New Files</source>
        <translation>Nove datoteke</translation>
    </message>
    <message>
        <location filename="../src/mirall/fileitemdialog.cpp" line="187"/>
        <source>Deleted Files</source>
        <translation>Izbrisane datoteke</translation>
    </message>
    <message>
        <location filename="../src/mirall/fileitemdialog.cpp" line="193"/>
        <source>Renamed Files</source>
        <translation>Preimenovane datoteke</translation>
    </message>
    <message>
        <location filename="../src/mirall/fileitemdialog.cpp" line="199"/>
        <source>Ignored Files</source>
        <translation>Prezrte datoteke</translation>
    </message>
    <message>
        <location filename="../src/mirall/fileitemdialog.cpp" line="205"/>
        <source>Errors</source>
        <translation>Napake</translation>
    </message>
    <message>
        <location filename="../src/mirall/fileitemdialog.cpp" line="211"/>
        <source>Conflicts</source>
        <translation>Spori</translation>
    </message>
</context>
<context>
    <name>Mirall::Folder</name>
    <message>
        <location filename="../src/mirall/folder.cpp" line="98"/>
        <source>Local folder %1 does not exist.</source>
        <translation>Krajevna mapa %1 ne obstaja.</translation>
    </message>
    <message>
        <location filename="../src/mirall/folder.cpp" line="101"/>
        <source>%1 should be a directory but is not.</source>
        <translation>%1 bi morala biti mapa, vendar ni.</translation>
    </message>
    <message>
        <location filename="../src/mirall/folder.cpp" line="104"/>
        <source>%1 is not readable.</source>
        <translation>%1 ni mogoče brati.</translation>
    </message>
</context>
<context>
    <name>Mirall::FolderMan</name>
    <message>
        <location filename="../src/mirall/folderman.cpp" line="135"/>
        <source>Could not reset folder state</source>
<<<<<<< HEAD
        <translation type="unfinished"/>
=======
        <translation>Stanja mape ni mogoče ponastaviti</translation>
>>>>>>> 9d01f807
    </message>
    <message>
        <location filename="../src/mirall/folderman.cpp" line="136"/>
        <source>An old sync journal &apos;%1&apos; was found, but could not be removed. Please make sure that no application is currently using it.</source>
<<<<<<< HEAD
        <translation type="unfinished"/>
=======
        <translation>Obstaja strarejši dnevnik sinhronizacije  &apos;%1&apos;, vendar ne more biti odstranjen. Preverite, da ni v uporabi.</translation>
>>>>>>> 9d01f807
    </message>
</context>
<context>
    <name>Mirall::FolderViewDelegate</name>
    <message>
        <location filename="../src/mirall/statusdialog.cpp" line="176"/>
        <source>Remote path: %1</source>
        <translation>Oddaljena pot: %1</translation>
    </message>
</context>
<context>
    <name>Mirall::FolderWizard</name>
    <message>
        <location filename="../src/mirall/folderwizard.cpp" line="345"/>
        <source>%1 Folder Wizard</source>
        <translation>%1 čarovnik mape</translation>
    </message>
</context>
<context>
    <name>Mirall::FolderWizardSourcePage</name>
    <message>
        <location filename="../src/mirall/folderwizard.cpp" line="75"/>
        <source>No local directory selected!</source>
        <translation>Ni izbrane krajevne mape!</translation>
    </message>
    <message>
        <location filename="../src/mirall/folderwizard.cpp" line="98"/>
        <source>The local path %1 is already an upload folder.&lt;br/&gt;Please pick another one!</source>
        <translation>Krajevna pot %1 je že usklajena v oblaku.&lt;br/&gt;Te ni treba znova dodajati!</translation>
    </message>
    <message>
        <location filename="../src/mirall/folderwizard.cpp" line="103"/>
        <source>An already configured folder is contained in the current entry.</source>
        <translation>Trenutni vnos določa mapo, ki je že nastavljena.</translation>
    </message>
    <message>
        <location filename="../src/mirall/folderwizard.cpp" line="108"/>
        <source>An already configured folder contains the currently entered directory.</source>
        <translation>Trenutna mapa je že vsebovana v eni izmed nastavljenih map.</translation>
    </message>
    <message>
        <location filename="../src/mirall/folderwizard.cpp" line="118"/>
        <source>The alias can not be empty. Please provide a descriptive alias word.</source>
        <translation>Vzdevek ne sme biti izpuščen, zato ga je treba vpisati.</translation>
    </message>
    <message>
        <location filename="../src/mirall/folderwizard.cpp" line="129"/>
        <source>&lt;br/&gt;The alias &lt;i&gt;%1&lt;/i&gt; is already in use. Please pick another alias.</source>
        <translation>&lt;br/&gt;Vzdevek &lt;i&gt;%1&lt;/i&gt; je že v uporabi. Izbrati je treba novega.</translation>
    </message>
    <message>
        <location filename="../src/mirall/folderwizard.cpp" line="150"/>
        <source>Select the source folder</source>
        <translation>Izbor izvorne mape</translation>
    </message>
</context>
<context>
    <name>Mirall::FolderWizardTargetPage</name>
    <message>
<<<<<<< HEAD
        <source>The folder is not available on your ownCloud.&lt;br/&gt;Click to let mirall create it.</source>
        <translation type="unfinished"/>
    </message>
    <message>
        <source>Folder on ownCloud was successfully created.</source>
        <translation type="unfinished"/>
    </message>
    <message>
        <source>Failed to create the folder on ownCloud.&lt;br/&gt;Please check manually.</source>
        <translation type="unfinished"/>
    </message>
    <message>
=======
>>>>>>> 9d01f807
        <location filename="../src/mirall/folderwizard.cpp" line="209"/>
        <source>The folder is not available on your %1.&lt;br/&gt;Click to create it.</source>
        <translation>Mapa na %1 ni na voljo.&lt;br/&gt;S klikom jo je mogoče hitro ustvariti.</translation>
    </message>
    <message>
        <location filename="../src/mirall/folderwizard.cpp" line="234"/>
        <source>Folder was successfully created on %1.</source>
        <translation>Mapa je uspešno ustvarjena na %1.</translation>
    </message>
    <message>
        <location filename="../src/mirall/folderwizard.cpp" line="237"/>
        <source>Failed to create the folder on %1.&lt;br/&gt;Please check manually.</source>
        <translation>Mape na %1 ni mogoče ustvariti.&lt;br/&gt;Nastavitve je treba preveriti ročno.</translation>
    </message>
    <message>
        <location filename="../src/mirall/folderwizard.cpp" line="249"/>
        <source>If you sync the root folder, you can &lt;b&gt;not&lt;/b&gt; configure another sync directory.</source>
<<<<<<< HEAD
        <translation type="unfinished"/>
    </message>
    <message>
        <source>Better do not use the remote root directory.&lt;br/&gt;If you do, you can &lt;b&gt;not&lt;/b&gt; mirror another local folder.</source>
        <translation type="unfinished"/>
=======
        <translation>Če boste sinhronizirali korenski (root) direktorij, ostalih direktorijev &lt;b&gt;ne&lt;/b&gt; bo mogoče nastaviti za sihnronizacijo. </translation>
>>>>>>> 9d01f807
    </message>
    <message>
        <location filename="../src/mirall/folderwizard.cpp" line="309"/>
        <source>%1 could not be reached:&lt;br/&gt;&lt;tt&gt;%2&lt;/tt&gt;</source>
        <translation>%1 ni dosegljiv:&lt;br/&gt;&lt;tt&gt;%2&lt;/tt&gt;</translation>
    </message>
<<<<<<< HEAD
    <message>
        <source>to your &lt;a href=&quot;%1&quot;&gt;ownCloud&lt;/a&gt; (version %2)</source>
        <translation type="unfinished"/>
    </message>
    <message>
        <source>no configured ownCloud found!</source>
        <translation type="unfinished"/>
    </message>
    <message>
        <source>Your ownCloud could not be reached:&lt;br/&gt;&lt;tt&gt;%1&lt;/tt&gt;</source>
        <translation type="unfinished"/>
    </message>
    <message>
        <source>Select the target folder</source>
        <translation type="unfinished"/>
    </message>
=======
>>>>>>> 9d01f807
</context>
<context>
    <name>Mirall::LogBrowser</name>
    <message>
        <location filename="../src/mirall/logbrowser.cpp" line="62"/>
        <source>Log Output</source>
        <translation>Beleži odvod</translation>
    </message>
    <message>
        <location filename="../src/mirall/logbrowser.cpp" line="74"/>
        <source>&amp;Search: </source>
        <translation>&amp;Poišči: </translation>
    </message>
    <message>
        <location filename="../src/mirall/logbrowser.cpp" line="82"/>
        <source>&amp;Find</source>
        <translation>&amp;Najdi</translation>
    </message>
    <message>
        <location filename="../src/mirall/logbrowser.cpp" line="100"/>
        <source>Clear</source>
        <translation>Počisti</translation>
    </message>
    <message>
        <location filename="../src/mirall/logbrowser.cpp" line="101"/>
        <source>Clear the log display.</source>
        <translation>Počisti izpis dnevnika.</translation>
    </message>
    <message>
        <location filename="../src/mirall/logbrowser.cpp" line="107"/>
        <source>S&amp;ave</source>
        <translation>S&amp;hrani</translation>
    </message>
    <message>
        <location filename="../src/mirall/logbrowser.cpp" line="108"/>
        <source>Save the log file to a file on disk for debugging.</source>
        <translation>Shrani beleženje v dnevniško datoteko na disk za nadaljnje razhroščevanje.</translation>
    </message>
    <message>
        <location filename="../src/mirall/logbrowser.cpp" line="146"/>
        <location filename="../src/mirall/logbrowser.cpp" line="202"/>
        <source>Error</source>
        <translation>Napaka</translation>
    </message>
    <message>
        <location filename="../src/mirall/logbrowser.cpp" line="147"/>
        <source>&lt;nobr&gt;File &apos;%1&apos;&lt;br/&gt;cannot be opened for writing.&lt;br/&gt;&lt;br/&gt;The log output can &lt;b&gt;not&lt;/b&gt; be saved!&lt;/nobr&gt;</source>
        <translation>&lt;nobr&gt;Datoteke &apos;%1&apos;&lt;br/&gt;ni mogoče odpreti za pisanje.&lt;br/&gt;&lt;br/&gt;Dnevniškega zapisa &lt;b&gt;ni mogoče&lt;/b&gt; shraniti!&lt;/nobr&gt;</translation>
    </message>
    <message>
        <location filename="../src/mirall/logbrowser.cpp" line="192"/>
        <source>Save log file</source>
        <translation>Shrani dnevniško datoteko</translation>
    </message>
    <message>
        <location filename="../src/mirall/logbrowser.cpp" line="202"/>
        <source>Could not write to log file </source>
        <translation>V dnevniško datoteko ni mogoče pisati.</translation>
    </message>
</context>
<context>
    <name>Mirall::OwncloudSetupPage</name>
    <message>
        <location filename="../src/mirall/owncloudwizard.cpp" line="56"/>
        <source>&lt;font color=&quot;%1&quot; size=&quot;5&quot;&gt;Connect to %2&lt;/font&gt;</source>
        <translation>&lt;font color=&quot;%1&quot; size=&quot;5&quot;&gt;Povezava z %2&lt;/font&gt;</translation>
    </message>
    <message>
        <location filename="../src/mirall/owncloudwizard.cpp" line="58"/>
        <source>&lt;font color=&quot;%1&quot;&gt;Enter user credentials&lt;/font&gt;</source>
        <translation>&lt;font color=&quot;%1&quot;&gt;Vnesite uporabniško ime in geslo&lt;/font&gt;</translation>
    </message>
    <message>
<<<<<<< HEAD
        <source>ftp.mydomain.org</source>
        <translation type="unfinished"/>
=======
        <location filename="../src/mirall/owncloudwizard.cpp" line="170"/>
        <source>This url is secure. You can use it.</source>
        <translation>Ta internetni naslov je varen. Lahko ga uporabite.</translation>
>>>>>>> 9d01f807
    </message>
    <message>
        <location filename="../src/mirall/owncloudwizard.cpp" line="175"/>
        <source>This url is NOT secure. You should not use it.</source>
        <translation>Ta internetni naslov NI varen. Ne uporabite ga.</translation>
    </message>
    <message>
        <location filename="../src/mirall/owncloudwizard.cpp" line="259"/>
        <source>Change the Password for your configured account.</source>
        <translation>Spremenite geslo za svoj račun</translation>
    </message>
    <message>
        <location filename="../src/mirall/owncloudwizard.cpp" line="265"/>
        <source>Your entire account will be synced to the local folder &apos;%1&apos;.</source>
        <translation>Vaš račun bo v celoti sinhroniziran z lokalno mapo &apos;%1&apos;.</translation>
    </message>
    <message>
        <location filename="../src/mirall/owncloudwizard.cpp" line="268"/>
        <source>%1 folder &apos;%2&apos; is synced to local folder &apos;%3&apos;</source>
        <translation>%1 mapa &apos;%2&apos; je sinhronizirana z lokalno mapo &apos;%3&apos;</translation>
    </message>
    <message>
<<<<<<< HEAD
        <location filename="../src/mirall/owncloudwizard.cpp" line="56"/>
        <source>&lt;font color=&quot;%1&quot; size=&quot;5&quot;&gt;Connect to %2&lt;/font&gt;</source>
        <translation type="unfinished"/>
    </message>
    <message>
        <location filename="../src/mirall/owncloudwizard.cpp" line="58"/>
        <source>&lt;font color=&quot;%1&quot;&gt;Enter user credentials&lt;/font&gt;</source>
        <translation type="unfinished"/>
    </message>
    <message>
        <location filename="../src/mirall/owncloudwizard.cpp" line="170"/>
        <source>This url is secure. You can use it.</source>
        <translation type="unfinished"/>
    </message>
    <message>
        <location filename="../src/mirall/owncloudwizard.cpp" line="175"/>
        <source>This url is NOT secure. You should not use it.</source>
        <translation type="unfinished"/>
    </message>
    <message>
        <location filename="../src/mirall/owncloudwizard.cpp" line="259"/>
        <source>Change the Password for your configured account.</source>
        <translation type="unfinished"/>
    </message>
    <message>
        <location filename="../src/mirall/owncloudwizard.cpp" line="265"/>
        <source>Your entire account will be synced to the local folder &apos;%1&apos;.</source>
        <translation type="unfinished"/>
    </message>
    <message>
        <location filename="../src/mirall/owncloudwizard.cpp" line="268"/>
        <source>%1 folder &apos;%2&apos; is synced to local folder &apos;%3&apos;</source>
        <translation type="unfinished"/>
    </message>
    <message>
        <location filename="../src/mirall/owncloudwizard.cpp" line="274"/>
        <source>&lt;p&gt;&lt;small&gt;&lt;strong&gt;Warning:&lt;/strong&gt; You currently have multiple folders configured. If you continue with the current settings, the folder configurations will be discarded and a single root folder sync will be created!&lt;/small&gt;&lt;/p&gt;</source>
        <translation type="unfinished"/>
    </message>
    <message>
        <location filename="../src/mirall/owncloudwizard.cpp" line="282"/>
        <source>&lt;p&gt;&lt;small&gt;&lt;strong&gt;Warning:&lt;/strong&gt; The local directory is not empty. Pick a resolution in the advanced settings!&lt;/small&gt;&lt;/p&gt;</source>
        <translation type="unfinished"/>
    </message>
    <message>
        <location filename="../src/mirall/owncloudwizard.cpp" line="384"/>
        <source>Local Sync Folder</source>
        <translation type="unfinished"/>
    </message>
    <message>
        <location filename="../src/mirall/owncloudwizard.cpp" line="408"/>
        <source>&lt;font color=&quot;%1&quot;&gt;Change your user credentials&lt;/font&gt;</source>
        <translation type="unfinished"/>
=======
        <location filename="../src/mirall/owncloudwizard.cpp" line="274"/>
        <source>&lt;p&gt;&lt;small&gt;&lt;strong&gt;Warning:&lt;/strong&gt; You currently have multiple folders configured. If you continue with the current settings, the folder configurations will be discarded and a single root folder sync will be created!&lt;/small&gt;&lt;/p&gt;</source>
        <translation>&lt;p&gt;&lt;small&gt;&lt;strong&gt;Opozorilo:&lt;/strong&gt; Trenutno je nastavljenih več map. Če boste nadaljevali z obstoječimi nastavitvami, bodo nastavitve mape zavržene in bo sihnroniziran korenski (root) direktorij!&lt;/small&gt;&lt;/p&gt;</translation>
>>>>>>> 9d01f807
    </message>
    <message>
<<<<<<< HEAD
        <location filename="../src/mirall/owncloudsetupwizard.cpp" line="47"/>
        <source>%1 Connection Wizard</source>
        <translation>%1 čarovnik za povezavo</translation>
=======
        <location filename="../src/mirall/owncloudwizard.cpp" line="282"/>
        <source>&lt;p&gt;&lt;small&gt;&lt;strong&gt;Warning:&lt;/strong&gt; The local directory is not empty. Pick a resolution in the advanced settings!&lt;/small&gt;&lt;/p&gt;</source>
        <translation>&lt;p&gt;&lt;small&gt;&lt;strong&gt;Opozorilo:&lt;/strong&gt; Lokalna mapa ni prazna. Izberite ločljivost v naprednih nastavitvah!&lt;/small&gt;&lt;/p&gt;</translation>
>>>>>>> 9d01f807
    </message>
    <message>
        <location filename="../src/mirall/owncloudwizard.cpp" line="384"/>
        <source>Local Sync Folder</source>
        <translation>Lokalna sinhronizirana mapa</translation>
    </message>
    <message>
        <location filename="../src/mirall/owncloudwizard.cpp" line="408"/>
        <source>&lt;font color=&quot;%1&quot;&gt;Change your user credentials&lt;/font&gt;</source>
        <translation>&lt;font color=&quot;%1&quot;&gt;Spremenite svoje podatke za dostop.&lt;/font&gt;</translation>
    </message>
</context>
<context>
    <name>Mirall::OwncloudSetupWizard</name>
    <message>
        <location filename="../src/mirall/owncloudsetupwizard.cpp" line="47"/>
        <source>%1 Connection Wizard</source>
        <translation>%1 čarovnik za povezavo</translation>
    </message>
    <message>
        <location filename="../src/mirall/owncloudsetupwizard.cpp" line="186"/>
        <source>Trying to connect to %1 at %2...</source>
        <translation>Poteka poskus povezave z %1 na %2 ...</translation>
    </message>
    <message>
        <location filename="../src/mirall/owncloudsetupwizard.cpp" line="266"/>
        <source>&lt;font color=&quot;green&quot;&gt;Successfully connected to %1: %2 version %3 (%4)&lt;/font&gt;&lt;br/&gt;&lt;br/&gt;</source>
        <translation>&lt;font color=&quot;green&quot;&gt;Uspešno vzpostavljena povezava z %1: %2 različica %3 (%4)&lt;/font&gt;&lt;br/&gt;&lt;br/&gt;</translation>
    </message>
    <message>
<<<<<<< HEAD
        <source>Error: &lt;tt&gt;%1&lt;/tt&gt;</source>
        <translation type="unfinished"/>
    </message>
    <message>
        <source>Starting script owncloud-admin...</source>
        <translation type="unfinished"/>
=======
        <location filename="../src/mirall/owncloudsetupwizard.cpp" line="142"/>
        <source>Folder rename failed</source>
        <translation>Preimenovanje mape je spodletelo</translation>
    </message>
    <message>
        <location filename="../src/mirall/owncloudsetupwizard.cpp" line="143"/>
        <source>Can&apos;t remove and back up the folder because the folder or a file in it is open in another program.Please close the folder or file and hit retry or cancel the setup.</source>
        <translation>Mape ni mogoče odstraniti in ustvariti njeno varnostno kopijo, saj je mapa oziroma dokument v njej odprt v drugem programu. Zaprite mapo/dokument ali prekinite nastavitev.</translation>
    </message>
    <message>
        <location filename="../src/mirall/owncloudsetupwizard.cpp" line="283"/>
        <source>Failed to connect to %1:&lt;br/&gt;%2</source>
        <translation>Povezava je spodletela %1:&lt;br/&gt;%2</translation>
>>>>>>> 9d01f807
    </message>
    <message>
        <location filename="../src/mirall/owncloudsetupwizard.cpp" line="316"/>
        <source>Could not create local folder %1</source>
        <translation>Lokalne mape ni bilo mogoče ustvariti %1</translation>
    </message>
    <message>
        <location filename="../src/mirall/owncloudsetupwizard.cpp" line="351"/>
        <source>The given credentials do not authenticate.</source>
        <translation>Z vnešenimi podatki se ni mogoče avtenticirati.</translation>
    </message>
    <message>
<<<<<<< HEAD
        <source>The owncloud admin script can not be found.
Setup can not be done.</source>
        <translation type="unfinished"/>
    </message>
    <message>
        <location filename="../src/mirall/owncloudsetupwizard.cpp" line="142"/>
        <source>Folder rename failed</source>
        <translation type="unfinished"/>
    </message>
    <message>
        <location filename="../src/mirall/owncloudsetupwizard.cpp" line="143"/>
        <source>Can&apos;t remove and back up the folder because the folder or a file in it is open in another program.Please close the folder or file and hit retry or cancel the setup.</source>
        <translation type="unfinished"/>
    </message>
    <message>
        <location filename="../src/mirall/owncloudsetupwizard.cpp" line="283"/>
        <source>Failed to connect to %1:&lt;br/&gt;%2</source>
        <translation type="unfinished"/>
    </message>
    <message>
        <location filename="../src/mirall/owncloudsetupwizard.cpp" line="316"/>
        <source>Could not create local folder %1</source>
        <translation type="unfinished"/>
    </message>
    <message>
        <location filename="../src/mirall/owncloudsetupwizard.cpp" line="351"/>
        <source>The given credentials do not authenticate.</source>
        <translation type="unfinished"/>
    </message>
    <message>
        <location filename="../src/mirall/owncloudsetupwizard.cpp" line="356"/>
        <source>Username or password is wrong!</source>
        <translation type="unfinished"/>
    </message>
    <message>
        <location filename="../src/mirall/owncloudsetupwizard.cpp" line="361"/>
        <source>The remote folder could not be accessed!</source>
        <translation type="unfinished"/>
    </message>
    <message>
        <location filename="../src/mirall/owncloudsetupwizard.cpp" line="367"/>
        <source>Error: %1</source>
        <translation type="unfinished"/>
    </message>
    <message>
        <location filename="../src/mirall/owncloudsetupwizard.cpp" line="384"/>
        <source>creating folder on ownCloud: %1</source>
        <translation type="unfinished"/>
    </message>
    <message>
=======
        <location filename="../src/mirall/owncloudsetupwizard.cpp" line="356"/>
        <source>Username or password is wrong!</source>
        <translation>Napačno uporabniško ime ali geslo</translation>
    </message>
    <message>
        <location filename="../src/mirall/owncloudsetupwizard.cpp" line="361"/>
        <source>The remote folder could not be accessed!</source>
        <translation>Oddaljene mape ni bilo mogoče doseči.</translation>
    </message>
    <message>
        <location filename="../src/mirall/owncloudsetupwizard.cpp" line="367"/>
        <source>Error: %1</source>
        <translation>Napaka: %1</translation>
    </message>
    <message>
        <location filename="../src/mirall/owncloudsetupwizard.cpp" line="384"/>
        <source>creating folder on ownCloud: %1</source>
        <translation>ustvarjanje mape na ownCloud: %1</translation>
    </message>
    <message>
>>>>>>> 9d01f807
        <location filename="../src/mirall/owncloudsetupwizard.cpp" line="402"/>
        <source>Remote folder %1 created successfully.</source>
        <translation>Oddaljena mapa %1 je uspešno ustvarjena.</translation>
    </message>
    <message>
        <location filename="../src/mirall/owncloudsetupwizard.cpp" line="404"/>
        <source>The remote folder %1 already exists. Connecting it for syncing.</source>
        <translation>Oddaljena mapa %1 že obstaja. Vzpostavljena bo povezava za usklajevanje.</translation>
    </message>
    <message>
        <location filename="../src/mirall/owncloudsetupwizard.cpp" line="406"/>
        <location filename="../src/mirall/owncloudsetupwizard.cpp" line="408"/>
        <source>The folder creation resulted in HTTP error code %1</source>
        <translation>Ustvarjanje mape je povzročilo napako HTTP %1</translation>
    </message>
    <message>
        <location filename="../src/mirall/owncloudsetupwizard.cpp" line="410"/>
        <source>The remote folder creation failed because the provided credentials are wrong!&lt;br/&gt;Please go back and check your credentials.&lt;/p&gt;</source>
<<<<<<< HEAD
        <translation type="unfinished"/>
=======
        <translation>Ustvarjanje oddaljene mape je spodletelo, saj ste navedli napačne dostopovne podatke. &lt;br/&gt;Poskusite s prijavo ponovno.&lt;/p&gt;</translation>
>>>>>>> 9d01f807
    </message>
    <message>
        <location filename="../src/mirall/owncloudsetupwizard.cpp" line="435"/>
        <source>A sync connection from %1 to remote directory %2 was set up.</source>
        <translation>Povezava za usklajevanje med %1 in oddaljeno mapo %2 je vzpostavljena.</translation>
    </message>
    <message>
        <location filename="../src/mirall/owncloudsetupwizard.cpp" line="440"/>
        <source>Successfully connected to %1!</source>
        <translation>Povezava z %1 je  uspešno vzpostavljena!</translation>
    </message>
    <message>
        <location filename="../src/mirall/owncloudsetupwizard.cpp" line="445"/>
        <source>Connection to %1 could not be established. Please check again.</source>
        <translation>Povezave z %1 ni mogoče vzpostaviti. Preveriti je treba nastavitve.</translation>
    </message>
    <message>
<<<<<<< HEAD
        <source>Skipping automatic setup of sync folders as there are already sync folders.</source>
        <translation type="unfinished"/>
    </message>
    <message>
        <source>Checking local sync folder %1</source>
        <translation type="unfinished"/>
    </message>
    <message>
=======
>>>>>>> 9d01f807
        <location filename="../src/mirall/owncloudsetupwizard.cpp" line="305"/>
        <source>Local sync folder %1 already exists, setting it up for sync.&lt;br/&gt;&lt;br/&gt;</source>
        <translation>Krajevna mapa %1 že obstaja. Nastavljena bo za usklajevanje.&lt;br/&gt;&lt;br/&gt;</translation>
    </message>
    <message>
        <location filename="../src/mirall/owncloudsetupwizard.cpp" line="307"/>
        <source>Creating local sync folder %1... </source>
        <translation>Ustvarjanje mape za krajevno usklajevanje %1... </translation>
    </message>
    <message>
<<<<<<< HEAD
        <source>Creating local sync folder %1</source>
        <translation type="unfinished"/>
    </message>
    <message>
=======
>>>>>>> 9d01f807
        <location filename="../src/mirall/owncloudsetupwizard.cpp" line="311"/>
        <source>ok</source>
        <translation>je v redu</translation>
    </message>
    <message>
        <location filename="../src/mirall/owncloudsetupwizard.cpp" line="313"/>
        <source>failed.</source>
        <translation>je spodletelo.</translation>
    </message>
    <message>
<<<<<<< HEAD
        <source>Start Creation of remote folder %1 failed.</source>
        <translation type="unfinished"/>
    </message>
    <message>
        <source>Remote folder %1 created sucessfully.</source>
        <translation type="unfinished"/>
    </message>
    <message>
=======
>>>>>>> 9d01f807
        <location filename="../src/mirall/owncloudsetupwizard.cpp" line="163"/>
        <source>&lt;font color=&quot;green&quot;&gt;&lt;b&gt;Local sync folder %1 successfully created!&lt;/b&gt;&lt;/font&gt;</source>
        <translation>&lt;font color=&quot;green&quot;&gt;&lt;b&gt;Krajevno usklajena mapa %1 je uspešno ustvarjena!&lt;/b&gt;&lt;/font&gt;</translation>
    </message>
    <message>
<<<<<<< HEAD
        <source>The remote folder %1 already exists. Automatic sync setup is skipped for security reasons. Please configure your sync folder manually.</source>
        <translation type="unfinished"/>
    </message>
    <message>
=======
>>>>>>> 9d01f807
        <location filename="../src/mirall/owncloudsetupwizard.cpp" line="413"/>
        <source>&lt;p&gt;&lt;font color=&quot;red&quot;&gt;Remote folder creation failed probably because the provided credentials are wrong.&lt;/font&gt;&lt;br/&gt;Please go back and check your credentials.&lt;/p&gt;</source>
        <translation>&lt;p&gt;&lt;font color=&quot;red&quot;&gt;Ustvarjanje oddaljene mape je spodletelo. Najverjetneje je vzrok v neustreznih poverilih.&lt;/font&gt;&lt;br/&gt;Vrnite se na predhodno stran in jih preverite.&lt;/p&gt;</translation>
    </message>
    <message>
        <location filename="../src/mirall/owncloudsetupwizard.cpp" line="418"/>
        <location filename="../src/mirall/owncloudsetupwizard.cpp" line="419"/>
        <source>Remote folder %1 creation failed with error &lt;tt&gt;%2&lt;/tt&gt;.</source>
        <translation>Ustvarjanje oddaljene mape %1 je spodletelo z napako &lt;tt&gt;%2&lt;/tt&gt;.</translation>
    </message>
</context>
<context>
    <name>Mirall::OwncloudWizard</name>
<<<<<<< HEAD
    <message>
        <location filename="../src/mirall/owncloudwizard.cpp" line="568"/>
        <source>Connect...</source>
        <translation type="unfinished"/>
=======
    <message>
        <location filename="../src/mirall/owncloudwizard.cpp" line="568"/>
        <source>Connect...</source>
        <translation>Povezovanje...</translation>
    </message>
</context>
<context>
    <name>Mirall::OwncloudWizardResultPage</name>
    <message>
        <location filename="../src/mirall/owncloudwizard.cpp" line="421"/>
        <source>&lt;font color=&quot;%1&quot; size=&quot;5&quot;&gt;Everything set up!&lt;/font&gt;</source>
        <translation>&lt;font color=&quot;%1&quot; size=&quot;5&quot;&gt;Namestitev končana!&lt;/font&gt;</translation>
    </message>
    <message>
        <location filename="../src/mirall/owncloudwizard.cpp" line="427"/>
        <location filename="../src/mirall/owncloudwizard.cpp" line="438"/>
        <source>Open %1</source>
        <translation>Odpri %1</translation>
>>>>>>> 9d01f807
    </message>
    <message>
        <location filename="../src/mirall/owncloudwizard.cpp" line="430"/>
        <source>Open Local Folder</source>
        <translation>Odpri lokalno mapo</translation>
    </message>
    <message>
<<<<<<< HEAD
        <location filename="../src/mirall/owncloudwizard.cpp" line="421"/>
        <source>&lt;font color=&quot;%1&quot; size=&quot;5&quot;&gt;Everything set up!&lt;/font&gt;</source>
        <translation type="unfinished"/>
    </message>
    <message>
        <location filename="../src/mirall/owncloudwizard.cpp" line="427"/>
        <location filename="../src/mirall/owncloudwizard.cpp" line="438"/>
        <source>Open %1</source>
        <translation type="unfinished"/>
    </message>
    <message>
        <location filename="../src/mirall/owncloudwizard.cpp" line="430"/>
        <source>Open Local Folder</source>
        <translation type="unfinished"/>
    </message>
    <message>
        <location filename="../src/mirall/owncloudwizard.cpp" line="465"/>
        <source>Your entire account is synced to the local folder &lt;i&gt;%1&lt;/i&gt;</source>
        <translation type="unfinished"/>
    </message>
    <message>
        <location filename="../src/mirall/owncloudwizard.cpp" line="468"/>
        <source>ownCloud folder &lt;i&gt;%1&lt;/i&gt; is synced to local folder &lt;i&gt;%2&lt;/i&gt;</source>
        <translation type="unfinished"/>
=======
        <location filename="../src/mirall/owncloudwizard.cpp" line="465"/>
        <source>Your entire account is synced to the local folder &lt;i&gt;%1&lt;/i&gt;</source>
        <translation>Vaš račun je v celoti sinhroniziran z lokalno mapo. &lt;i&gt;%1&lt;/i&gt;</translation>
>>>>>>> 9d01f807
    </message>
    <message>
<<<<<<< HEAD
        <source>http://owncloud.mydomain.org</source>
        <translation type="unfinished"/>
=======
        <location filename="../src/mirall/owncloudwizard.cpp" line="468"/>
        <source>ownCloud folder &lt;i&gt;%1&lt;/i&gt; is synced to local folder &lt;i&gt;%2&lt;/i&gt;</source>
        <translation>Mapa ownCloud &lt;i&gt;%1&lt;/i&gt; je sinhronizirana z lokalno mapo &lt;i&gt;%2&lt;/i&gt;</translation>
>>>>>>> 9d01f807
    </message>
</context>
<context>
    <name>Mirall::ProxyDialog</name>
    <message>
        <location filename="../src/mirall/proxydialog.cpp" line="31"/>
        <source>Hostname of proxy server</source>
        <translation>Ime gostitelja posredniškega strežnika</translation>
    </message>
    <message>
        <location filename="../src/mirall/proxydialog.cpp" line="32"/>
        <source>Username for proxy server</source>
        <translation>Uporabniško ime posredniškega strežnika</translation>
    </message>
    <message>
        <location filename="../src/mirall/proxydialog.cpp" line="33"/>
        <source>Password for proxy server</source>
        <translation>Geslo posredniškega strežnika</translation>
    </message>
</context>
<context>
    <name>Mirall::ServerActionNotifier</name>
    <message>
        <location filename="../src/mirall/owncloudfolder.cpp" line="483"/>
        <source>New file available</source>
        <translation>Na voljo je nova datoteka</translation>
    </message>
    <message>
        <location filename="../src/mirall/owncloudfolder.cpp" line="483"/>
        <source>&apos;%1&apos; has been synced to this machine.</source>
        <translation>&apos;%1&apos; je usklajena s tem računalnikom.</translation>
    </message>
    <message>
        <location filename="../src/mirall/owncloudfolder.cpp" line="485"/>
        <source>New files available</source>
        <translation>Na voljo so nove datoteke</translation>
    </message>
    <message numerus="yes">
        <location filename="../src/mirall/owncloudfolder.cpp" line="485"/>
        <source>&apos;%1&apos; and %n other file(s) have been synced to this machine.</source>
        <translation><numerusform>&apos;%1&apos; in %n druga datoteka je usklajena s tem računalnikom.</numerusform><numerusform>&apos;%1&apos; in %n drugi datoteki sta usklajeni s tem računalnikom.</numerusform><numerusform>&apos;%1&apos; in %n druge datoteke so usklajene s tem računalnikom.</numerusform><numerusform>&apos;%1&apos; in %n drugih datotek je usklajenih s tem računalnikom.</numerusform></translation>
    </message>
    <message>
        <location filename="../src/mirall/owncloudfolder.cpp" line="491"/>
        <source>File removed</source>
        <translation>Datoteka je odstranjena</translation>
    </message>
    <message>
        <location filename="../src/mirall/owncloudfolder.cpp" line="491"/>
        <source>&apos;%1&apos; has been removed.</source>
        <translation>&apos;%1&apos; je odstranjena.</translation>
    </message>
    <message numerus="yes">
        <location filename="../src/mirall/owncloudfolder.cpp" line="493"/>
        <source>&apos;%1&apos; and %n other file(s) have been removed.</source>
        <translation><numerusform>&apos;%1&apos; in %n druga datoteka je odstranjena.</numerusform><numerusform>&apos;%1&apos; in %n drugi datoteki sta odstranjeni.</numerusform><numerusform>&apos;%1&apos; in %n druge datoteke so odstranjene.</numerusform><numerusform>&apos;%1&apos; in %n drugih datotek je odstranjenih.</numerusform></translation>
    </message>
    <message>
        <location filename="../src/mirall/owncloudfolder.cpp" line="493"/>
        <source>Files removed</source>
        <translation>Odstranjene datoteke</translation>
    </message>
    <message>
        <location filename="../src/mirall/owncloudfolder.cpp" line="499"/>
        <source>&apos;%1&apos; has been updated.</source>
        <translation>&apos;%1&apos; je posodobljena.</translation>
    </message>
    <message>
        <location filename="../src/mirall/owncloudfolder.cpp" line="499"/>
        <source>File updated</source>
        <translation>Posodobljena datoteka</translation>
    </message>
    <message numerus="yes">
        <location filename="../src/mirall/owncloudfolder.cpp" line="501"/>
        <source>&apos;%1&apos; and %n other file(s) have been updated.</source>
        <translation><numerusform>&apos;%1&apos; in %n druga datoteka je posodobljena.</numerusform><numerusform>&apos;%1&apos; in %n drugi datoteki sta posodobljeni.</numerusform><numerusform>&apos;%1&apos; in %n druge datoteke so posodobljene.</numerusform><numerusform>&apos;%1&apos; in %n drugih datotek je posodobljenih.</numerusform></translation>
    </message>
    <message>
        <location filename="../src/mirall/owncloudfolder.cpp" line="501"/>
        <source>Files updated</source>
        <translation>Posodobljene datoteke</translation>
    </message>
</context>
<context>
    <name>Mirall::SslErrorDialog</name>
    <message>
        <location filename="../src/mirall/sslerrordialog.cpp" line="28"/>
        <source>SSL Connection</source>
        <translation>Povezava SSL</translation>
    </message>
    <message>
        <location filename="../src/mirall/sslerrordialog.cpp" line="97"/>
        <source>Warnings about current SSL Connection:</source>
        <translation>Opozorila o trenutni povezavi SSL:</translation>
    </message>
    <message>
        <location filename="../src/mirall/sslerrordialog.cpp" line="133"/>
        <source>with Certificate %1</source>
        <translation>s potrdilom %1</translation>
    </message>
    <message>
        <location filename="../src/mirall/sslerrordialog.cpp" line="141"/>
        <location filename="../src/mirall/sslerrordialog.cpp" line="142"/>
        <location filename="../src/mirall/sslerrordialog.cpp" line="143"/>
        <source>&amp;lt;not specified&amp;gt;</source>
        <translation>&amp;lt;ni podano&amp;gt;</translation>
    </message>
    <message>
        <location filename="../src/mirall/sslerrordialog.cpp" line="144"/>
        <location filename="../src/mirall/sslerrordialog.cpp" line="166"/>
        <source>Organization: %1</source>
        <translation>Ustanova: %1</translation>
    </message>
    <message>
        <location filename="../src/mirall/sslerrordialog.cpp" line="145"/>
        <location filename="../src/mirall/sslerrordialog.cpp" line="167"/>
        <source>Unit: %1</source>
        <translation>Enota: %1</translation>
    </message>
    <message>
        <location filename="../src/mirall/sslerrordialog.cpp" line="146"/>
        <location filename="../src/mirall/sslerrordialog.cpp" line="168"/>
        <source>Country: %1</source>
        <translation>Država: %1</translation>
    </message>
    <message>
        <location filename="../src/mirall/sslerrordialog.cpp" line="155"/>
        <source>Fingerprint (MD5): &lt;tt&gt;%1&lt;/tt&gt;</source>
        <translation>Prstni odtis (MD5): &lt;tt&gt;%1&lt;/tt&gt;</translation>
    </message>
    <message>
        <location filename="../src/mirall/sslerrordialog.cpp" line="156"/>
        <source>Fingerprint (SHA1): &lt;tt&gt;%1&lt;/tt&gt;</source>
        <translation>Prstni odtis (SHA1): &lt;tt&gt;%1&lt;/tt&gt;</translation>
    </message>
    <message>
        <location filename="../src/mirall/sslerrordialog.cpp" line="158"/>
        <source>Effective Date: %1</source>
        <translation>Začetek veljavnosti: %1</translation>
    </message>
    <message>
        <location filename="../src/mirall/sslerrordialog.cpp" line="159"/>
        <source>Expiry Date: %1</source>
        <translation>Datum poteka: %1</translation>
    </message>
    <message>
        <location filename="../src/mirall/sslerrordialog.cpp" line="163"/>
        <source>Issuer: %1</source>
        <translation>Izdajatelj: %1</translation>
    </message>
</context>
<context>
    <name>Mirall::StatusDialog</name>
    <message>
        <location filename="../src/mirall/statusdialog.cpp" line="277"/>
        <source>Pause</source>
        <translation>Premor</translation>
    </message>
    <message>
        <location filename="../src/mirall/statusdialog.cpp" line="279"/>
        <source>Resume</source>
        <translation>Nadaljuj</translation>
    </message>
    <message>
        <location filename="../src/mirall/statusdialog.cpp" line="464"/>
        <source>Checking %1 connection...</source>
        <translation>Poteka preverjanje povezave %1 ...</translation>
    </message>
    <message>
        <location filename="../src/mirall/statusdialog.cpp" line="469"/>
        <source>No %1 connection configured.</source>
        <translation>Ni nastavljene povezave %1.</translation>
    </message>
    <message>
        <location filename="../src/mirall/statusdialog.cpp" line="492"/>
        <source>Connected to &lt;a href=&quot;%1&quot;&gt;%1&lt;/a&gt; as &lt;i&gt;%2&lt;/i&gt;.</source>
        <translation>Vzpostavljena je povezava z &lt;a href=&quot;%1&quot;&gt;%1&lt;/a&gt; kot &lt;i&gt;%2&lt;/i&gt;.</translation>
    </message>
    <message>
        <location filename="../src/mirall/statusdialog.cpp" line="494"/>
        <source>Version: %1 (%2)</source>
        <translation>Različica: %1 (%2)</translation>
    </message>
    <message>
        <location filename="../src/mirall/statusdialog.cpp" line="510"/>
        <source>&lt;p&gt;Failed to connect to %1: &lt;tt&gt;%2&lt;/tt&gt;&lt;/p&gt;</source>
        <translation>&lt;p&gt;Povezava z %1 je spodletela: &lt;tt&gt;%2&lt;/tt&gt;&lt;/p&gt;</translation>
    </message>
    <message>
<<<<<<< HEAD
        <source>Checking ownCloud connection...</source>
        <translation type="unfinished"/>
    </message>
    <message>
        <source>No ownCloud connection configured.</source>
        <translation type="unfinished"/>
    </message>
    <message>
        <source>Connected to &lt;a href=&quot;%1&quot;&gt;%2&lt;/a&gt;, ownCloud %3</source>
        <translation type="unfinished"/>
    </message>
    <message>
        <source>Version: %1</source>
        <translation type="unfinished"/>
    </message>
    <message>
=======
>>>>>>> 9d01f807
        <location filename="../src/mirall/statusdialog.cpp" line="507"/>
        <source>unknown problem.</source>
        <translation>neznan problem.</translation>
    </message>
</context>
<context>
    <name>Mirall::UpdateDetector</name>
    <message>
        <location filename="../src/mirall/updatedetector.cpp" line="112"/>
        <source>New Version Available</source>
        <translation>Novejša različica je na voljo</translation>
    </message>
    <message>
<<<<<<< HEAD
        <source>Setup Error</source>
        <translation type="unfinished"/>
    </message>
</context>
<context>
    <name>Mirall::UpdateDetector</name>
    <message>
        <source>Client Version Check</source>
        <translation type="unfinished"/>
    </message>
    <message>
        <source>&lt;p&gt;A new version of the ownCloud Client is available.</source>
        <translation type="unfinished"/>
    </message>
    <message>
        <source>%1 is available. The installed version is %3.&lt;p/&gt;&lt;p&gt;For more information see &lt;a href=&quot;%2&quot;&gt;%2&lt;/a&gt;&lt;/p&gt;</source>
        <translation type="unfinished"/>
    </message>
    <message>
        <location filename="../src/mirall/updatedetector.cpp" line="112"/>
        <source>New Version Available</source>
        <translation type="unfinished"/>
    </message>
    <message>
        <location filename="../src/mirall/updatedetector.cpp" line="118"/>
        <source>&lt;p&gt;A new version of the %1 Client is available.&lt;/p&gt;&lt;p&gt;&lt;b&gt;%2&lt;/b&gt; is available for download. The installed version is %3.&lt;p&gt;</source>
        <translation type="unfinished"/>
    </message>
    <message>
        <location filename="../src/mirall/updatedetector.cpp" line="130"/>
        <source>Skip update</source>
        <translation type="unfinished"/>
    </message>
    <message>
        <location filename="../src/mirall/updatedetector.cpp" line="131"/>
        <source>Skip this time</source>
        <translation type="unfinished"/>
    </message>
    <message>
        <location filename="../src/mirall/updatedetector.cpp" line="132"/>
        <source>Get update</source>
        <translation type="unfinished"/>
=======
        <location filename="../src/mirall/updatedetector.cpp" line="118"/>
        <source>&lt;p&gt;A new version of the %1 Client is available.&lt;/p&gt;&lt;p&gt;&lt;b&gt;%2&lt;/b&gt; is available for download. The installed version is %3.&lt;p&gt;</source>
        <translation>&lt;p&gt;Nova različica %1 odjemalca je na voljo,&lt;/p&gt;&lt;p&gt;&lt;b&gt;%2&lt;/b&gt; Lahko jo prenesete k sebi. Nameščena različica je %3.&lt;p&gt;</translation>
    </message>
    <message>
        <location filename="../src/mirall/updatedetector.cpp" line="130"/>
        <source>Skip update</source>
        <translation>Preskoči posodobitev</translation>
    </message>
    <message>
        <location filename="../src/mirall/updatedetector.cpp" line="131"/>
        <source>Skip this time</source>
        <translation>Tokrat posodobitev preskoči</translation>
    </message>
    <message>
        <location filename="../src/mirall/updatedetector.cpp" line="132"/>
        <source>Get update</source>
        <translation>Pridobi posodobitve</translation>
>>>>>>> 9d01f807
    </message>
</context>
<context>
    <name>Mirall::ownCloudFolder</name>
    <message>
        <location filename="../src/mirall/owncloudfolder.cpp" line="386"/>
        <source>The CSync thread terminated.</source>
        <translation>Nit CSync je zaključena.</translation>
    </message>
<<<<<<< HEAD
    <message>
        <location filename="../src/mirall/owncloudfolder.cpp" line="509"/>
        <source>This sync would remove all the files in the local sync folder '%1'.
If you or your administrator have reset your account on the server, choose &quot;Keep files&quot;. If you want your data to be removed, choose &quot;Remove all files&quot;.</source>
        <translation type="unfinished"/>
    </message>
    <message>
        <location filename="../src/mirall/owncloudfolder.cpp" line="512"/>
        <source>This sync would remove all the files in the sync folder '%1'.
This might be because the folder was silently reconfigured, or that all the file were manually removed.
Are you sure you want to perform this operation?</source>
        <translation type="unfinished"/>
    </message>
    <message>
        <location filename="../src/mirall/owncloudfolder.cpp" line="516"/>
        <source>Remove All Files?</source>
        <translation type="unfinished"/>
    </message>
    <message>
        <location filename="../src/mirall/owncloudfolder.cpp" line="518"/>
        <source>Remove all files</source>
        <translation type="unfinished"/>
    </message>
    <message>
        <location filename="../src/mirall/owncloudfolder.cpp" line="519"/>
        <source>Keep files</source>
        <translation type="unfinished"/>
    </message>
</context>
<context>
    <name>Mirall::ownCloudInfo</name>
    <message>
        <location filename="../src/mirall/owncloudinfo.cpp" line="493"/>
        <source>Proxy Refused Connection </source>
        <translation type="unfinished"/>
    </message>
    <message>
        <location filename="../src/mirall/owncloudinfo.cpp" line="494"/>
        <source>The configured proxy has refused the connection. Please check the proxy settings.</source>
        <translation type="unfinished"/>
    </message>
    <message>
        <location filename="../src/mirall/owncloudinfo.cpp" line="498"/>
        <source>Proxy Closed Connection</source>
        <translation type="unfinished"/>
    </message>
    <message>
        <location filename="../src/mirall/owncloudinfo.cpp" line="499"/>
        <source>The configured proxy has closed the connection. Please check the proxy settings.</source>
        <translation type="unfinished"/>
    </message>
    <message>
        <location filename="../src/mirall/owncloudinfo.cpp" line="503"/>
        <source>Proxy Not Found</source>
        <translation type="unfinished"/>
    </message>
    <message>
        <location filename="../src/mirall/owncloudinfo.cpp" line="504"/>
        <source>The configured proxy could not be found. Please check the proxy settings.</source>
        <translation type="unfinished"/>
    </message>
    <message>
        <location filename="../src/mirall/owncloudinfo.cpp" line="508"/>
        <source>Proxy Authentication Error</source>
        <translation type="unfinished"/>
    </message>
    <message>
        <location filename="../src/mirall/owncloudinfo.cpp" line="509"/>
        <source>The configured proxy requires login but the proxy credentials are invalid. Please check the proxy settings.</source>
        <translation type="unfinished"/>
    </message>
    <message>
        <location filename="../src/mirall/owncloudinfo.cpp" line="513"/>
        <source>Proxy Connection Timed Out</source>
        <translation type="unfinished"/>
    </message>
    <message>
        <location filename="../src/mirall/owncloudinfo.cpp" line="514"/>
        <source>The connection to the configured proxy has timed out.</source>
        <translation type="unfinished"/>
    </message>
</context>
<context>
    <name>MirallConfigFile</name>
=======
>>>>>>> 9d01f807
    <message>
        <location filename="../src/mirall/owncloudfolder.cpp" line="509"/>
        <source>This sync would remove all the files in the local sync folder '%1'.
If you or your administrator have reset your account on the server, choose &quot;Keep files&quot;. If you want your data to be removed, choose &quot;Remove all files&quot;.</source>
        <translation>Ta sinhronizacija bo odstranila vse dokuemnte v lokalni mapi &apos;%1&apos;.⏎
Če je bil vaš račun na strežniku ponastavljen, izberite možnost  &quot;Ohrani dokumente&quot;. Če želite podatke izbrisati, izberite možnost &quot;Odstrani vse dokumente&quot;.</translation>
    </message>
    <message>
        <location filename="../src/mirall/owncloudfolder.cpp" line="512"/>
        <source>This sync would remove all the files in the sync folder '%1'.
This might be because the folder was silently reconfigured, or that all the file were manually removed.
Are you sure you want to perform this operation?</source>
        <translation>Ta sihnronizacija bo odstranila vse dokumente v mapi &apos;%1&apos;.⏎
Možno, da je bila mapa prekonfigurirana ali pa so bili dokumenti ročno odstranjeni. ⏎
Ste prepričani, da želite izvedbo te operacije?</translation>
    </message>
    <message>
<<<<<<< HEAD
        <location filename="../src/mirall/credentialstore.cpp" line="119"/>
        <source>Password Required</source>
        <translation>Geslo je zahtevano</translation>
    </message>
    <message>
        <location filename="../src/mirall/credentialstore.cpp" line="120"/>
        <source>Please enter your %1 password:</source>
        <translation>Vnesite geslo za %1:</translation>
=======
        <location filename="../src/mirall/owncloudfolder.cpp" line="516"/>
        <source>Remove All Files?</source>
        <translation>Odstrani vse dokumente?</translation>
    </message>
    <message>
        <location filename="../src/mirall/owncloudfolder.cpp" line="518"/>
        <source>Remove all files</source>
        <translation>Odstrani vse dokumente</translation>
    </message>
    <message>
        <location filename="../src/mirall/owncloudfolder.cpp" line="519"/>
        <source>Keep files</source>
        <translation>Ohrani dokumente</translation>
>>>>>>> 9d01f807
    </message>
</context>
<context>
    <name>Mirall::ownCloudInfo</name>
    <message>
        <location filename="../src/mirall/owncloudinfo.cpp" line="493"/>
        <source>Proxy Refused Connection </source>
        <translation>Namestniški strežnik ni dovolil povezave</translation>
    </message>
    <message>
        <location filename="../src/mirall/owncloudinfo.cpp" line="494"/>
        <source>The configured proxy has refused the connection. Please check the proxy settings.</source>
        <translation>Nastavljen posredovalni strežnik je preprečil povezavo. Preverite nastavitve strežnika.</translation>
    </message>
    <message>
        <location filename="../src/mirall/owncloudinfo.cpp" line="498"/>
        <source>Proxy Closed Connection</source>
        <translation>Posredovalni strežnik je zaprl povezavo</translation>
    </message>
    <message>
        <location filename="../src/mirall/owncloudinfo.cpp" line="499"/>
        <source>The configured proxy has closed the connection. Please check the proxy settings.</source>
        <translation>Nastavljen posredovalni strežnik je zaprl povezavo. Preverite nastavitve strežnika.</translation>
    </message>
    <message>
        <location filename="../src/mirall/owncloudinfo.cpp" line="503"/>
        <source>Proxy Not Found</source>
        <translation>Posredovalnega strežnika ni bilo mogoče najti.</translation>
    </message>
    <message>
        <location filename="../src/mirall/owncloudinfo.cpp" line="504"/>
        <source>The configured proxy could not be found. Please check the proxy settings.</source>
        <translation>Nastavljenega posredovalnega strežnika ni bilo mogoče najti. Preverite nastavitve strežnika.</translation>
    </message>
    <message>
        <location filename="../src/mirall/owncloudinfo.cpp" line="508"/>
        <source>Proxy Authentication Error</source>
        <translation>Napaka pri avtentikaciji posredovalnega strežnika.</translation>
    </message>
    <message>
        <location filename="../src/mirall/owncloudinfo.cpp" line="509"/>
        <source>The configured proxy requires login but the proxy credentials are invalid. Please check the proxy settings.</source>
        <translation>Nastavljen posredovalni strežnik zahteva prijavo, a dostopni podatki niso veljavi. Preverite nastavitve strežnika.</translation>
    </message>
    <message>
        <location filename="../src/mirall/owncloudinfo.cpp" line="513"/>
        <source>Proxy Connection Timed Out</source>
        <translation>Potekla je časovna omejitev pri povezavi.</translation>
    </message>
    <message>
        <location filename="../src/mirall/owncloudinfo.cpp" line="514"/>
        <source>The connection to the configured proxy has timed out.</source>
        <translation>Iztekla se je časovna omejitev pri dostopu do posredovalnega strežnika.</translation>
    </message>
</context>
<context>
<<<<<<< HEAD
    <name>OwncloudFTPAccessPage</name>
    <message>
        <source>Form</source>
        <translation type="unfinished"/>
    </message>
    <message>
        <source>FTP Access to your Webaccount:</source>
        <translation type="unfinished"/>
    </message>
    <message>
        <source>FTP Details and Credentials</source>
        <translation type="unfinished"/>
    </message>
    <message>
        <source>&lt;!DOCTYPE HTML PUBLIC &quot;-//W3C//DTD HTML 4.0//EN&quot; &quot;http://www.w3.org/TR/REC-html40/strict.dtd&quot;&gt;
&lt;html&gt;&lt;head&gt;&lt;meta name=&quot;qrichtext&quot; content=&quot;1&quot; /&gt;&lt;style type=&quot;text/css&quot;&gt;
p, li { white-space: pre-wrap; }
&lt;/style&gt;&lt;/head&gt;&lt;body style=&quot; font-family:'Sans Serif'; font-size:11pt; font-weight:400; font-style:normal;&quot;&gt;
&lt;p style=&quot; margin-top:0px; margin-bottom:0px; margin-left:0px; margin-right:0px; -qt-block-indent:0; text-indent:0px;&quot;&gt;&lt;span style=&quot; color:#585858;&quot;&gt;The details here are used to install the owncloud data on your web space which is accessible over ftp. &lt;/span&gt;&lt;/p&gt;&lt;/body&gt;&lt;/html&gt;</source>
        <translation type="unfinished"/>
    </message>
    <message>
        <source>FTP-URL:</source>
        <translation type="unfinished"/>
    </message>
    <message>
        <source>FTP-User:</source>
        <translation type="unfinished"/>
    </message>
    <message>
        <source>Password:</source>
        <translation type="unfinished"/>
    </message>
=======
    <name>MirallConfigFile</name>
>>>>>>> 9d01f807
    <message>
        <location filename="../src/mirall/credentialstore.cpp" line="119"/>
        <source>Password Required</source>
        <translation>Geslo je zahtevano</translation>
    </message>
    <message>
        <location filename="../src/mirall/credentialstore.cpp" line="120"/>
        <source>Please enter your %1 password:</source>
        <translation>Vnesite geslo za %1:</translation>
    </message>
</context>
<context>
    <name>OwncloudSetupPage</name>
    <message>
        <location filename="../src/mirall/owncloudsetuppage.ui" line="14"/>
        <location filename="../src/mirall/owncloudsetuppage_ng.ui" line="20"/>
        <source>Form</source>
        <translation>Obrazec</translation>
    </message>
    <message>
        <location filename="../src/mirall/owncloudsetuppage.ui" line="20"/>
        <source>Server &amp;address:</source>
        <translation>&amp;Naslov strežnika:</translation>
    </message>
    <message>
        <location filename="../src/mirall/owncloudsetuppage.ui" line="120"/>
        <source>&amp;Do not store password on local machine</source>
        <translation>&amp;Ne shranjuj gesel na krajevnem računalniku.</translation>
    </message>
    <message>
        <location filename="../src/mirall/owncloudsetuppage.ui" line="140"/>
        <source>https://</source>
        <translation>https://</translation>
    </message>
    <message>
        <location filename="../src/mirall/owncloudsetuppage.ui" line="147"/>
        <location filename="../src/mirall/owncloudsetuppage_ng.ui" line="270"/>
        <source>Enter the url of the ownCloud you want to connect to (without http or https).</source>
        <translation>Vnesite naslov URL oblaka ownCloud, s katerim želite vzpostaviti povezavo (brez http ali https).</translation>
    </message>
    <message>
        <location filename="../src/mirall/owncloudsetuppage.ui" line="47"/>
        <source>Use &amp;secure connection</source>
        <translation>Uporabi &amp;varno povezavo</translation>
    </message>
    <message>
        <location filename="../src/mirall/owncloudsetuppage.ui" line="60"/>
        <source>CheckBox</source>
        <translation>Potrditveno polje</translation>
    </message>
    <message>
        <location filename="../src/mirall/owncloudsetuppage.ui" line="75"/>
        <source>&amp;Username:</source>
        <translation>&amp;Uporabniško ime:</translation>
    </message>
    <message>
        <location filename="../src/mirall/owncloudsetuppage.ui" line="85"/>
        <location filename="../src/mirall/owncloudsetuppage_ng.ui" line="296"/>
        <source>Enter the ownCloud username.</source>
        <translation>Vnos uporabniškega imena za oblak ownCloud.</translation>
    </message>
    <message>
        <location filename="../src/mirall/owncloudsetuppage.ui" line="92"/>
        <source>&amp;Password:</source>
        <translation>&amp;Geslo:</translation>
    </message>
    <message>
        <location filename="../src/mirall/owncloudsetuppage.ui" line="102"/>
        <location filename="../src/mirall/owncloudsetuppage_ng.ui" line="325"/>
        <source>Enter the ownCloud password.</source>
        <translation>Vnos gesla za oblak ownCloud.</translation>
    </message>
    <message>
        <location filename="../src/mirall/owncloudsetuppage.ui" line="117"/>
        <source>Do not allow the local storage of the password.</source>
        <translation>Ne dovoli shranjevanja gesla na krajevnem računalniku.</translation>
    </message>
    <message>
        <location filename="../src/mirall/owncloudsetuppage.ui" line="36"/>
        <location filename="../src/mirall/owncloudsetuppage.ui" line="129"/>
        <location filename="../src/mirall/owncloudsetuppage.ui" line="156"/>
        <location filename="../src/mirall/owncloudsetuppage_ng.ui" line="35"/>
        <location filename="../src/mirall/owncloudsetuppage_ng.ui" line="444"/>
        <source>TextLabel</source>
        <translation>Besedilna oznaka</translation>
    </message>
<<<<<<< HEAD
    <message>
        <location filename="../src/mirall/owncloudsetuppage_ng.ui" line="107"/>
        <source>&amp;Local Folder</source>
        <translation type="unfinished"/>
    </message>
    <message>
        <location filename="../src/mirall/owncloudsetuppage_ng.ui" line="123"/>
        <source>pbSelectLocalFolder</source>
        <translation type="unfinished"/>
    </message>
    <message>
        <location filename="../src/mirall/owncloudsetuppage_ng.ui" line="139"/>
        <source>&amp;Keep local data</source>
        <translation type="unfinished"/>
    </message>
    <message>
        <location filename="../src/mirall/owncloudsetuppage_ng.ui" line="171"/>
        <source>&lt;small&gt;Syncs your existing data to new location.&lt;/small&gt;</source>
        <translation type="unfinished"/>
    </message>
    <message>
        <location filename="../src/mirall/owncloudsetuppage_ng.ui" line="190"/>
        <source>&lt;html&gt;&lt;head/&gt;&lt;body&gt;&lt;p&gt;If this box is checked, existing content in the local directory will be erased to start a clean sync from the server.&lt;/p&gt;&lt;p&gt;Do not check this if the local content should be uploaded to the servers directory.&lt;/p&gt;&lt;/body&gt;&lt;/html&gt;</source>
        <translation type="unfinished"/>
    </message>
    <message>
        <location filename="../src/mirall/owncloudsetuppage_ng.ui" line="193"/>
        <source>&amp;Start a clean sync</source>
        <translation type="unfinished"/>
    </message>
    <message>
        <location filename="../src/mirall/owncloudsetuppage_ng.ui" line="225"/>
        <source>&lt;small&gt;Erases the contents of the local folder before syncing using the new settings.&lt;/small&gt;</source>
        <translation type="unfinished"/>
    </message>
    <message>
        <location filename="../src/mirall/owncloudsetuppage_ng.ui" line="254"/>
        <source>Server &amp;Address</source>
        <translation type="unfinished"/>
    </message>
    <message>
        <location filename="../src/mirall/owncloudsetuppage_ng.ui" line="273"/>
        <source>https://...</source>
        <translation type="unfinished"/>
    </message>
    <message>
        <location filename="../src/mirall/owncloudsetuppage_ng.ui" line="280"/>
        <source>&amp;Username</source>
        <translation type="unfinished"/>
    </message>
    <message>
        <location filename="../src/mirall/owncloudsetuppage_ng.ui" line="309"/>
        <source>&amp;Password</source>
        <translation type="unfinished"/>
    </message>
    <message>
        <location filename="../src/mirall/owncloudsetuppage_ng.ui" line="347"/>
        <source>Error Label</source>
        <translation type="unfinished"/>
    </message>
    <message>
        <location filename="../src/mirall/owncloudsetuppage_ng.ui" line="393"/>
        <source>Advanced &amp;Settings</source>
        <translation type="unfinished"/>
    </message>
    <message>
        <location filename="../src/mirall/owncloudsetuppage_ng.ui" line="415"/>
        <source>Status message</source>
        <translation type="unfinished"/>
    </message>
</context>
<context>
    <name>OwncloudWizardResultPage</name>
=======
>>>>>>> 9d01f807
    <message>
        <location filename="../src/mirall/owncloudsetuppage_ng.ui" line="107"/>
        <source>&amp;Local Folder</source>
        <translation>&amp;Lokalna mapa</translation>
    </message>
    <message>
<<<<<<< HEAD
        <location filename="../src/mirall/owncloudwizardresultpage.ui" line="66"/>
        <source>Your entire account is synced to the local folder </source>
        <translation type="unfinished"/>
    </message>
    <message>
        <location filename="../src/mirall/owncloudwizardresultpage.ui" line="100"/>
        <location filename="../src/mirall/owncloudwizardresultpage.ui" line="116"/>
        <source>PushButton</source>
        <translation type="unfinished"/>
    </message>
    <message>
        <source>Result</source>
        <translation type="unfinished"/>
    </message>
    <message>
        <source>&lt;!DOCTYPE HTML PUBLIC &quot;-//W3C//DTD HTML 4.0//EN&quot; &quot;http://www.w3.org/TR/REC-html40/strict.dtd&quot;&gt;
&lt;html&gt;&lt;head&gt;&lt;meta name=&quot;qrichtext&quot; content=&quot;1&quot; /&gt;&lt;style type=&quot;text/css&quot;&gt;
p, li { white-space: pre-wrap; }
&lt;/style&gt;&lt;/head&gt;&lt;body style=&quot; font-family:'Sans Serif'; font-size:11pt; font-weight:400; font-style:normal;&quot;&gt;
&lt;p style=&quot; margin-top:0px; margin-bottom:0px; margin-left:0px; margin-right:0px; -qt-block-indent:0; text-indent:0px;&quot;&gt;&lt;span style=&quot; color:#585858;&quot;&gt;This page shows the status of the connection.&lt;/span&gt;&lt;/p&gt;&lt;/body&gt;&lt;/html&gt;</source>
        <translation type="unfinished"/>
    </message>
    <message>
        <location filename="../src/mirall/owncloudwizardresultpage.ui" line="20"/>
        <source>TextLabel</source>
        <translation>Besedilna oznaka</translation>
=======
        <location filename="../src/mirall/owncloudsetuppage_ng.ui" line="123"/>
        <source>pbSelectLocalFolder</source>
        <translation>pbSelectLocalFolder</translation>
    </message>
    <message>
        <location filename="../src/mirall/owncloudsetuppage_ng.ui" line="139"/>
        <source>&amp;Keep local data</source>
        <translation>&amp;Obdrži lokalne podatke</translation>
    </message>
    <message>
        <location filename="../src/mirall/owncloudsetuppage_ng.ui" line="171"/>
        <source>&lt;small&gt;Syncs your existing data to new location.&lt;/small&gt;</source>
        <translation>&lt;small&gt;Sinhronizacija obstoječih podatkov na novo lokacijo.&lt;/small&gt;</translation>
>>>>>>> 9d01f807
    </message>
    <message>
<<<<<<< HEAD
        <source>Form</source>
        <translation type="unfinished"/>
    </message>
    <message>
        <source>Create an ownCloud Connection</source>
        <translation type="unfinished"/>
    </message>
    <message>
        <source>Select the ownCloud you want to connect to</source>
        <translation type="unfinished"/>
    </message>
    <message>
        <source>connect my ownCloud</source>
        <translation type="unfinished"/>
=======
        <location filename="../src/mirall/owncloudsetuppage_ng.ui" line="190"/>
        <source>&lt;html&gt;&lt;head/&gt;&lt;body&gt;&lt;p&gt;If this box is checked, existing content in the local directory will be erased to start a clean sync from the server.&lt;/p&gt;&lt;p&gt;Do not check this if the local content should be uploaded to the servers directory.&lt;/p&gt;&lt;/body&gt;&lt;/html&gt;</source>
        <translation>&lt;html&gt;&lt;head/&gt;&lt;body&gt;&lt;p&gt;Če je to okence označeno, bo obstoječa vsebina v lokalnem direktoriju izbrisana in nato sinhronizirana s strežnika.&lt;/p&gt;&lt;p&gt;Ne označite te možnosti, če želite vsebino lokalne mape prenesti na strežnik.&lt;/p&gt;&lt;/body&gt;&lt;/html&gt;</translation>
    </message>
    <message>
        <location filename="../src/mirall/owncloudsetuppage_ng.ui" line="193"/>
        <source>&amp;Start a clean sync</source>
        <translation>&amp;Začni z novo sihnronizacijo</translation>
    </message>
    <message>
        <location filename="../src/mirall/owncloudsetuppage_ng.ui" line="225"/>
        <source>&lt;small&gt;Erases the contents of the local folder before syncing using the new settings.&lt;/small&gt;</source>
        <translation>&lt;small&gt;Izbris vsebine v lokalni mapi pred sihnronizacijo z novimi nastavitvami.&lt;/small&gt;</translation>
    </message>
    <message>
        <location filename="../src/mirall/owncloudsetuppage_ng.ui" line="254"/>
        <source>Server &amp;Address</source>
        <translation>Strežnik &amp;naslov</translation>
    </message>
    <message>
        <location filename="../src/mirall/owncloudsetuppage_ng.ui" line="273"/>
        <source>https://...</source>
        <translation>https://...</translation>
    </message>
    <message>
        <location filename="../src/mirall/owncloudsetuppage_ng.ui" line="280"/>
        <source>&amp;Username</source>
        <translation>&amp;Uporabniško ime</translation>
    </message>
    <message>
        <location filename="../src/mirall/owncloudsetuppage_ng.ui" line="309"/>
        <source>&amp;Password</source>
        <translation>&amp;Geslo</translation>
>>>>>>> 9d01f807
    </message>
    <message>
        <location filename="../src/mirall/owncloudsetuppage_ng.ui" line="347"/>
        <source>Error Label</source>
        <translation>Oznaka napake</translation>
    </message>
    <message>
        <location filename="../src/mirall/owncloudsetuppage_ng.ui" line="393"/>
        <source>Advanced &amp;Settings</source>
        <translation>Napredno &amp;Nastavitve</translation>
    </message>
    <message>
<<<<<<< HEAD
        <source>create a new ownCloud</source>
        <translation type="unfinished"/>
=======
        <location filename="../src/mirall/owncloudsetuppage_ng.ui" line="415"/>
        <source>Status message</source>
        <translation>Stanje</translation>
    </message>
</context>
<context>
    <name>OwncloudWizardResultPage</name>
    <message>
        <location filename="../src/mirall/owncloudwizardresultpage.ui" line="14"/>
        <source>Form</source>
        <translation>Obrazec</translation>
    </message>
    <message>
        <location filename="../src/mirall/owncloudwizardresultpage.ui" line="66"/>
        <source>Your entire account is synced to the local folder </source>
        <translation>Vaš račun je v celoti sinhroniziran z lokalno mapo.</translation>
>>>>>>> 9d01f807
    </message>
    <message>
        <location filename="../src/mirall/owncloudwizardresultpage.ui" line="100"/>
        <location filename="../src/mirall/owncloudwizardresultpage.ui" line="116"/>
        <source>PushButton</source>
        <translation>Potisni gumb</translation>
    </message>
    <message>
        <location filename="../src/mirall/owncloudwizardresultpage.ui" line="20"/>
        <source>TextLabel</source>
        <translation>Besedilna oznaka</translation>
    </message>
</context>
<context>
    <name>QObject</name>
    <message>
<<<<<<< HEAD
        <source>ownCloud Password Required</source>
        <translation type="unfinished"/>
    </message>
    <message>
        <source>Please enter your ownCloud password:</source>
        <translation type="unfinished"/>
    </message>
    <message>
=======
>>>>>>> 9d01f807
        <location filename="../src/mirall/theme.cpp" line="50"/>
        <location filename="../src/mirall/theme.cpp" line="68"/>
        <source>Status undefined</source>
        <translation>Stanje ni določeno</translation>
    </message>
    <message>
        <location filename="../src/mirall/theme.cpp" line="53"/>
        <source>Waiting to start sync</source>
        <translation>Pripravljanje na začetek usklajevanja</translation>
    </message>
    <message>
        <location filename="../src/mirall/theme.cpp" line="56"/>
        <source>Sync is running</source>
        <translation>Usklajevanje je v teku</translation>
    </message>
    <message>
        <location filename="../src/mirall/theme.cpp" line="59"/>
        <source>Sync Success</source>
        <translation>Usklajevanje je uspešno končano</translation>
    </message>
    <message>
        <location filename="../src/mirall/theme.cpp" line="62"/>
        <source>Sync Error - Click info button for details.</source>
        <translation>Napaka med usklajevanjem - za prikaz podrobnosti kliknite na gumb.</translation>
    </message>
    <message>
        <location filename="../src/mirall/theme.cpp" line="65"/>
        <source>Setup Error</source>
        <translation>Napaka nastavitve</translation>
    </message>
</context>
<context>
    <name>_fileItemDialog</name>
    <message>
        <location filename="../src/mirall/fileitemdialog.ui" line="14"/>
        <source>Form</source>
        <translation>Obrazec</translation>
    </message>
    <message>
        <location filename="../src/mirall/fileitemdialog.ui" line="27"/>
        <source>Detailed Sync Protocol</source>
        <translation>Podroben protokol CSync</translation>
    </message>
    <message>
        <location filename="../src/mirall/fileitemdialog.ui" line="63"/>
        <location filename="../src/mirall/fileitemdialog.ui" line="70"/>
        <source>TextLabel</source>
        <translation>Besedilna oznaka</translation>
    </message>
</context>
<context>
    <name>ownCloudTheme</name>
    <message>
        <location filename="../src/mirall/owncloudtheme.cpp" line="103"/>
        <source>If you don&apos;t have an ownCloud server yet, see &lt;a href=&quot;https://owncloud.com&quot;&gt;owncloud.com&lt;/a&gt; for more info.</source>
        <comment>Top text in setup wizard. Keep short!</comment>
        <translation>Če nimate strežnika ownCloud, obiščite &lt;a href=&quot;https://owncloud.com&quot;&gt;owncloud.com&lt;/a&gt; za več informacij.</translation>
    </message>
</context>
<context>
    <name>ownCloudTheme</name>
    <message>
        <location filename="../src/mirall/owncloudtheme.cpp" line="103"/>
        <source>If you don&apos;t have an ownCloud server yet, see &lt;a href=&quot;https://owncloud.com&quot;&gt;owncloud.com&lt;/a&gt; for more info.</source>
        <comment>Top text in setup wizard. Keep short!</comment>
        <translation type="unfinished"/>
    </message>
</context>
<context>
    <name>ownCloudTheme::about()</name>
    <message>
        <location filename="../src/mirall/owncloudtheme.cpp" line="57"/>
        <source>&lt;p&gt;&lt;small&gt;Built from Git revision &lt;a href=&quot;%1&quot;&gt;%2&lt;/a&gt; on %3, %4&lt;br&gt;using OCsync %5 and Qt %6.&lt;/small&gt;&lt;p&gt;</source>
        <translation>&lt;p&gt;&lt;small&gt;Izbrajeno iz predelave Git &lt;a href=&quot;%1&quot;&gt;%2&lt;/a&gt; na %3, %4&lt;br&gt;z uporabo OCsync %5 in Qt %6.&lt;/small&gt;&lt;p&gt;</translation>
    </message>
    <message>
        <location filename="../src/mirall/owncloudtheme.cpp" line="65"/>
        <source>&lt;p&gt;&lt;b&gt;%1 Client Version %2&lt;/b&gt;&lt;/p&gt;&lt;p&gt;&lt;b&gt;Authors&lt;/b&gt;&lt;br&gt;&lt;a href=&quot;mailto:freitag@owncloud.com&quot;&gt;Klaas Freitag&lt;/a&gt;, ownCloud, Inc.&lt;br&gt;&lt;a href=&quot;mailto:danimo@owncloud.com&quot;&gt;Daniel Molkentin&lt;/a&gt;, ownCloud, Inc.&lt;br&gt;&lt;br&gt;Based on Mirall by Duncan Mac-Vicar P.&lt;/p&gt;&lt;p&gt;For more information visit &lt;a href=&quot;%3&quot;&gt;%4&lt;/a&gt;.&lt;/p&gt;%7</source>
        <translation>&lt;p&gt;&lt;b&gt;%1 različica odjemalca %2&lt;/b&gt;&lt;/p&gt;&lt;p&gt;&lt;b&gt;Avtorji&lt;/b&gt;&lt;br&gt;&lt;a href=&quot;mailto:freitag@owncloud.com&quot;&gt;Klaas Freitag&lt;/a&gt;, ownCloud, Inc.&lt;br&gt;&lt;a href=&quot;mailto:danimo@owncloud.com&quot;&gt;Daniel Molkentin&lt;/a&gt;, ownCloud, Inc.&lt;br&gt;&lt;br&gt;Na osnovi Mirall avtorja Duncana P. Mac-Vicarja &lt;/p&gt;&lt;p&gt;Več podrobnosti je na spletišču &lt;a href=&quot;%3&quot;&gt;%4&lt;/a&gt;.&lt;/p&gt;%7</translation>
    </message>
</context>
<context>
    <name>proxyDialog</name>
    <message>
        <location filename="../src/mirall/proxydialog.ui" line="14"/>
        <source>Proxy Settings</source>
        <translation>Nastavitve posredniškega strežnika</translation>
    </message>
    <message>
        <location filename="../src/mirall/proxydialog.ui" line="27"/>
        <source>No Proxy</source>
        <translation>Brez posredniškega strežnika</translation>
    </message>
    <message>
        <location filename="../src/mirall/proxydialog.ui" line="37"/>
        <source>Use system proxy</source>
        <translation>Uporabi sistemski posredniški strežnik</translation>
    </message>
    <message>
        <location filename="../src/mirall/proxydialog.ui" line="44"/>
        <source>Manual proxy configuration</source>
        <translation>Ročna nastavitev posredniškega strežnika</translation>
    </message>
    <message>
        <location filename="../src/mirall/proxydialog.ui" line="116"/>
        <source>Use as SOCKSv5 proxy</source>
<<<<<<< HEAD
        <translation type="unfinished"/>
=======
        <translation>Uporabi kot namestniški strežnik SOCKSv5</translation>
>>>>>>> 9d01f807
    </message>
    <message>
        <location filename="../src/mirall/proxydialog.ui" line="138"/>
        <source>User</source>
        <translation>Uporabnik</translation>
    </message>
    <message>
        <location filename="../src/mirall/proxydialog.ui" line="164"/>
        <source>Password</source>
        <translation>Geslo</translation>
    </message>
    <message>
        <location filename="../src/mirall/proxydialog.ui" line="79"/>
        <source>Port</source>
        <translation>Vrata</translation>
    </message>
    <message>
        <location filename="../src/mirall/proxydialog.ui" line="59"/>
        <source>Host</source>
        <translation>Gostitelj</translation>
    </message>
    <message>
        <location filename="../src/mirall/proxydialog.ui" line="128"/>
        <source>Proxy server requires password</source>
        <translation>Posredniški strežnik zahteva geslo</translation>
    </message>
</context>
<context>
    <name>sslErrorDialog</name>
    <message>
        <location filename="../src/mirall/sslerrordialog.ui" line="14"/>
        <source>Form</source>
        <translation>Obrazec</translation>
    </message>
    <message>
        <location filename="../src/mirall/sslerrordialog.ui" line="25"/>
        <source>Trust this certificate anyway</source>
        <translation>Vseeno zaupaj potrdilu</translation>
    </message>
    <message>
        <location filename="../src/mirall/sslerrordialog.ui" line="44"/>
        <source>SSL Connection</source>
        <translation>Povezava SSL</translation>
    </message>
</context>
<context>
    <name>statusDialog</name>
    <message>
        <location filename="../src/mirall/statusdialog.ui" line="14"/>
        <source>Form</source>
        <translation>Obrazec</translation>
    </message>
    <message>
        <location filename="../src/mirall/statusdialog.ui" line="25"/>
        <source>Sync Directory Status</source>
        <translation>Stanje usklajevanja map</translation>
    </message>
    <message>
        <location filename="../src/mirall/statusdialog.ui" line="41"/>
        <source>Add Sync...</source>
        <translation>Dodaj usklajevanje ...</translation>
    </message>
    <message>
<<<<<<< HEAD
        <source>Remove...</source>
        <translation type="unfinished"/>
    </message>
    <message>
        <source>Fetch...</source>
        <translation type="unfinished"/>
    </message>
    <message>
        <source>Push...</source>
        <translation type="unfinished"/>
    </message>
    <message>
        <location filename="../src/mirall/statusdialog.ui" line="48"/>
        <source>Pause</source>
        <translation>Premor</translation>
    </message>
    <message>
        <location filename="../src/mirall/statusdialog.ui" line="68"/>
        <source>Remove</source>
        <translation>Odstrani</translation>
    </message>
    <message>
        <location filename="../src/mirall/statusdialog.ui" line="75"/>
        <source>Reset</source>
        <translation type="unfinished"/>
    </message>
    <message>
=======
        <location filename="../src/mirall/statusdialog.ui" line="48"/>
        <source>Pause</source>
        <translation>Premor</translation>
    </message>
    <message>
        <location filename="../src/mirall/statusdialog.ui" line="68"/>
        <source>Remove</source>
        <translation>Odstrani</translation>
    </message>
    <message>
        <location filename="../src/mirall/statusdialog.ui" line="75"/>
        <source>Reset</source>
        <translation>Ponastavi</translation>
    </message>
    <message>
>>>>>>> 9d01f807
        <location filename="../src/mirall/statusdialog.ui" line="95"/>
        <source>Info...</source>
        <translation>Podrobnosti ...</translation>
    </message>
    <message>
        <location filename="../src/mirall/statusdialog.ui" line="106"/>
        <source>TextLabel</source>
        <translation>Oznaka</translation>
    </message>
    <message>
        <location filename="../src/mirall/statusdialog.ui" line="135"/>
        <source>Close</source>
        <translation>Zapri</translation>
    </message>
</context>
</TS><|MERGE_RESOLUTION|>--- conflicted
+++ resolved
@@ -1,111 +1,5 @@
 <?xml version="1.0" ?><!DOCTYPE TS><TS language="sl" version="2.0">
 <context>
-<<<<<<< HEAD
-    <name>CreateAnOwncloudPage</name>
-    <message>
-        <source>Form</source>
-        <translation type="unfinished"/>
-    </message>
-    <message>
-        <source>Create a new ownCloud</source>
-        <translation type="unfinished"/>
-    </message>
-    <message>
-        <source>Where do you want to create your ownCloud?</source>
-        <translation type="unfinished"/>
-    </message>
-    <message>
-        <source>create ownCloud on this computer</source>
-        <translation type="unfinished"/>
-    </message>
-    <message>
-        <source>&lt;!DOCTYPE HTML PUBLIC &quot;-//W3C//DTD HTML 4.0//EN&quot; &quot;http://www.w3.org/TR/REC-html40/strict.dtd&quot;&gt;
-&lt;html&gt;&lt;head&gt;&lt;meta name=&quot;qrichtext&quot; content=&quot;1&quot; /&gt;&lt;style type=&quot;text/css&quot;&gt;
-p, li { white-space: pre-wrap; }
-&lt;/style&gt;&lt;/head&gt;&lt;body style=&quot; font-family:'Sans Serif'; font-size:11pt; font-weight:400; font-style:normal;&quot;&gt;
-&lt;p style=&quot; margin-top:0px; margin-bottom:0px; margin-left:0px; margin-right:0px; -qt-block-indent:0; text-indent:0px;&quot;&gt;&lt;span style=&quot; color:#585858;&quot;&gt;installs the ownCloud on this computer. Other people will not be able to access your data by default.&lt;/span&gt;&lt;/p&gt;&lt;/body&gt;&lt;/html&gt;</source>
-        <translation type="unfinished"/>
-    </message>
-    <message>
-        <source>create ownCloud on my internet domain</source>
-        <translation type="unfinished"/>
-    </message>
-    <message>
-        <source>&lt;!DOCTYPE HTML PUBLIC &quot;-//W3C//DTD HTML 4.0//EN&quot; &quot;http://www.w3.org/TR/REC-html40/strict.dtd&quot;&gt;
-&lt;html&gt;&lt;head&gt;&lt;meta name=&quot;qrichtext&quot; content=&quot;1&quot; /&gt;&lt;style type=&quot;text/css&quot;&gt;
-p, li { white-space: pre-wrap; }
-&lt;/style&gt;&lt;/head&gt;&lt;body style=&quot; font-family:'Sans Serif'; font-size:11pt; font-weight:400; font-style:normal;&quot;&gt;
-&lt;p style=&quot; margin-top:0px; margin-bottom:0px; margin-left:0px; margin-right:0px; -qt-block-indent:0; text-indent:0px;&quot;&gt;&lt;span style=&quot; color:#585858;&quot;&gt;installs ownCloud on a domain you control. You need the FTP credentials for the installation.&lt;/span&gt;&lt;/p&gt;
-&lt;p style=&quot;-qt-paragraph-type:empty; margin-top:0px; margin-bottom:0px; margin-left:0px; margin-right:0px; -qt-block-indent:0; text-indent:0px; color:#585858;&quot;&gt;&lt;/p&gt;
-&lt;p style=&quot; margin-top:0px; margin-bottom:0px; margin-left:0px; margin-right:0px; -qt-block-indent:0; text-indent:0px;&quot;&gt;&lt;span style=&quot; color:#585858;&quot;&gt;This ownCloud will be accessible from the internet.&lt;/span&gt;&lt;/p&gt;&lt;/body&gt;&lt;/html&gt;</source>
-        <translation type="unfinished"/>
-    </message>
-    <message>
-        <source>&amp;Domain:</source>
-        <translation type="unfinished"/>
-    </message>
-    <message>
-        <source>mydomain.org</source>
-        <translation type="unfinished"/>
-    </message>
-</context>
-<context>
-    <name>FolderWizardNetworkPage</name>
-    <message>
-        <source>Form</source>
-        <translation type="unfinished"/>
-    </message>
-    <message>
-        <source>Network Settings</source>
-        <translation type="unfinished"/>
-    </message>
-    <message>
-        <source>Set networking options:</source>
-        <translation type="unfinished"/>
-    </message>
-    <message>
-        <source>Only enable if network is available</source>
-        <translation type="unfinished"/>
-    </message>
-    <message>
-        <source>restrict to this local network</source>
-        <translation type="unfinished"/>
-    </message>
-</context>
-<context>
-    <name>FolderWizardOwncloudPage</name>
-    <message>
-        <source>Form</source>
-        <translation type="unfinished"/>
-    </message>
-    <message>
-        <source>ownCloud Settings</source>
-        <translation type="unfinished"/>
-    </message>
-    <message>
-        <source>URL:</source>
-        <translation type="unfinished"/>
-    </message>
-    <message>
-        <source>User:</source>
-        <translation type="unfinished"/>
-    </message>
-    <message>
-        <source>Password:</source>
-        <translation type="unfinished"/>
-    </message>
-    <message>
-        <source>Alias:</source>
-        <translation type="unfinished"/>
-    </message>
-    <message>
-        <source>ownCloud</source>
-        <translation type="unfinished"/>
-    </message>
-</context>
-<context>
-=======
->>>>>>> 9d01f807
     <name>FolderWizardSourcePage</name>
     <message>
         <location filename="../src/mirall/folderwizardsourcepage.ui" line="14"/>
@@ -156,47 +50,14 @@
         <translation>Ciljno mesto usklajevanja</translation>
     </message>
     <message>
-<<<<<<< HEAD
-        <source>Folder on ownCloud:</source>
-        <translation type="unfinished"/>
-    </message>
-    <message>
-=======
->>>>>>> 9d01f807
         <location filename="../src/mirall/folderwizardtargetpage.ui" line="81"/>
         <source>Remote folder:</source>
         <translation>Oddaljena mapa:</translation>
     </message>
     <message>
-<<<<<<< HEAD
-        <source>to a &amp;local folder</source>
-        <translation type="unfinished"/>
-    </message>
-    <message>
-        <source>Folder name:</source>
-        <translation type="unfinished"/>
-    </message>
-    <message>
-        <source>C&amp;hoose..</source>
-        <translation type="unfinished"/>
-    </message>
-    <message>
-        <source>to a &amp;remote folder (URL)</source>
-        <translation type="unfinished"/>
-    </message>
-    <message>
-        <source>URL:</source>
-        <translation type="unfinished"/>
-    </message>
-    <message>
-        <location filename="../src/mirall/folderwizardtargetpage.ui" line="51"/>
-        <source>Select a destination folder</source>
-        <translation type="unfinished"/>
-=======
         <location filename="../src/mirall/folderwizardtargetpage.ui" line="51"/>
         <source>Select a destination folder</source>
         <translation>Izberite ciljni direktorij</translation>
->>>>>>> 9d01f807
     </message>
     <message>
         <location filename="../src/mirall/folderwizardtargetpage.ui" line="186"/>
@@ -208,80 +69,15 @@
         <source>create</source>
         <translation>ustvari</translation>
     </message>
-<<<<<<< HEAD
-    <message>
-        <source>root</source>
-        <translation type="unfinished"/>
-    </message>
-    <message>
-        <source>/home/local</source>
-        <translation type="unfinished"/>
-    </message>
-    <message>
-        <source>scp://john@host.com//myfolder</source>
-        <translation type="unfinished"/>
-    </message>
-=======
->>>>>>> 9d01f807
 </context>
 <context>
     <name>Mirall::Application</name>
     <message>
-<<<<<<< HEAD
-        <source>No ownCloud Configuration</source>
-        <translation type="unfinished"/>
-    </message>
-    <message>
-        <source>&lt;p&gt;No ownCloud connection was configured yet.&lt;/p&gt;&lt;p&gt;Please configure one by clicking on the tray icon!&lt;/p&gt;</source>
-        <translation type="unfinished"/>
-    </message>
-    <message>
-        <source>&lt;p&gt;The ownCloud at %1 could not be reached.&lt;/p&gt;</source>
-        <translation type="unfinished"/>
-    </message>
-    <message>
-        <source>&lt;p&gt;The detailed error message is&lt;br/&gt;&lt;tt&gt;%1&lt;/tt&gt;&lt;/p&gt;</source>
-        <translation type="unfinished"/>
-    </message>
-    <message>
-        <source>&lt;p&gt;Please check your configuration by clicking on the tray icon.&lt;/p&gt;</source>
-        <translation type="unfinished"/>
-    </message>
-    <message>
-        <source>ownCloud Connection Failed</source>
-        <translation type="unfinished"/>
-    </message>
-    <message>
-        <source>No ownCloud Connection</source>
-        <translation type="unfinished"/>
-    </message>
-    <message>
-        <source>&lt;p&gt;Your ownCloud credentials are not correct.&lt;/p&gt;&lt;p&gt;Please correct them by starting the configuration dialog from the tray!&lt;/p&gt;</source>
-        <translation type="unfinished"/>
-    </message>
-    <message>
-        <source>&lt;p&gt;Your ownCloud user name or password is not correct.&lt;/p&gt;&lt;p&gt;Please correct it by starting the configuration dialog from the tray!&lt;/p&gt;</source>
-        <translation type="unfinished"/>
-    </message>
-    <message>
-        <source>ownCloud Sync Started</source>
-        <translation type="unfinished"/>
-    </message>
-    <message>
-=======
->>>>>>> 9d01f807
         <location filename="../src/mirall/application.cpp" line="368"/>
         <source>Sync started for %1 configured sync folder(s).</source>
         <translation>Začelo se je usklajevanje nastavljenih map (%1).</translation>
     </message>
     <message>
-<<<<<<< HEAD
-        <source>Open ownCloud...</source>
-        <translation type="unfinished"/>
-    </message>
-    <message>
-=======
->>>>>>> 9d01f807
         <location filename="../src/mirall/application.cpp" line="433"/>
         <source>Open status...</source>
         <translation>Pokaži stanje ...</translation>
@@ -307,13 +103,6 @@
         <translation>Končaj</translation>
     </message>
     <message>
-<<<<<<< HEAD
-        <source>open folder %1</source>
-        <translation type="unfinished"/>
-    </message>
-    <message>
-=======
->>>>>>> 9d01f807
         <location filename="../src/mirall/application.cpp" line="232"/>
         <source>%1 Server Mismatch</source>
         <translation>%1 neskladnost strežnika</translation>
@@ -403,30 +192,7 @@
     <message>
         <location filename="../src/mirall/application.cpp" line="802"/>
         <source>&lt;p&gt;Do you really want to stop syncing the folder &lt;i&gt;%1&lt;/i&gt;?&lt;/p&gt;&lt;p&gt;&lt;b&gt;Note:&lt;/b&gt; This will not remove the files from your client.&lt;/p&gt;</source>
-<<<<<<< HEAD
-        <translation type="unfinished"/>
-    </message>
-    <message>
-        <location filename="../src/mirall/application.cpp" line="817"/>
-        <source>Confirm Folder Reset</source>
-        <translation type="unfinished"/>
-    </message>
-    <message>
-        <location filename="../src/mirall/application.cpp" line="818"/>
-        <source>&lt;p&gt;Do you really want to reset folder &lt;i&gt;%1&lt;/i&gt; and rebuild your client database?&lt;/p&gt;&lt;p&gt;&lt;b&gt;Note:&lt;/b&gt; While no files will be removed, this can cause significant data traffic and take several minutes to hours, depending on the size of the folder.&lt;/p&gt;</source>
-        <translation type="unfinished"/>
-    </message>
-    <message>
-        <location filename="../src/mirall/application.cpp" line="1045"/>
-        <source>Folder %1: %2</source>
-        <translation type="unfinished"/>
-    </message>
-    <message>
-        <source>Do you really want to remove upload folder &lt;i&gt;%1&lt;/i&gt;?</source>
-        <translation type="unfinished"/>
-=======
         <translation>&lt;p&gt;Ste prepričani, da želite prekiniti sinhronizacijo map&lt;i&gt;%1&lt;/i&gt;?&lt;/p&gt;&lt;p&gt;&lt;b&gt;Opozorilo:&lt;/b&gt; Pri tem datoteke iz odjemalca ne bodo odstranjene.&lt;/p&gt;</translation>
->>>>>>> 9d01f807
     </message>
     <message>
         <location filename="../src/mirall/application.cpp" line="817"/>
@@ -474,32 +240,6 @@
         <translation>Nedoločeno stanje napake.</translation>
     </message>
     <message>
-<<<<<<< HEAD
-        <source>Folder information</source>
-        <translation type="unfinished"/>
-    </message>
-    <message>
-        <source>Unknown</source>
-        <translation type="unfinished"/>
-    </message>
-    <message>
-        <source>Changed files:
-</source>
-        <translation type="unfinished"/>
-    </message>
-    <message>
-        <source>Added files:
-</source>
-        <translation type="unfinished"/>
-    </message>
-    <message>
-        <source>New files in the server, or files deleted locally:
-</source>
-        <translation type="unfinished"/>
-    </message>
-    <message>
-=======
->>>>>>> 9d01f807
         <location filename="../src/mirall/application.cpp" line="857"/>
         <source>Sync Running</source>
         <translation>Usklajevanje se izvaja</translation>
@@ -530,13 +270,6 @@
         <translation>(Usklajevanje je začasno prekinjeno)</translation>
     </message>
     <message>
-<<<<<<< HEAD
-        <source>Sync is paused.</source>
-        <translation type="unfinished"/>
-    </message>
-    <message>
-=======
->>>>>>> 9d01f807
         <location filename="../src/mirall/application.cpp" line="1055"/>
         <source>No sync folders configured.</source>
         <translation>Ni nastavljenih map za usklajevanje.</translation>
@@ -545,13 +278,6 @@
 <context>
     <name>Mirall::CSyncThread</name>
     <message>
-<<<<<<< HEAD
-        <source>CSync create failed.</source>
-        <translation type="unfinished"/>
-    </message>
-    <message>
-=======
->>>>>>> 9d01f807
         <location filename="../src/mirall/csyncthread.cpp" line="75"/>
         <source>CSync failed to create a lock file.</source>
         <translation>Ustvarjanje datoteke zaklepa s CSync je spodletelo.</translation>
@@ -572,13 +298,6 @@
         <translation>Nalaganje podatkovne zbirke stanj s CSync je spodletelo.</translation>
     </message>
     <message>
-<<<<<<< HEAD
-        <source>The system time between the local machine and the server differs too much. Please use a time syncronization service (ntp) on both machines.</source>
-        <translation type="unfinished"/>
-    </message>
-    <message>
-=======
->>>>>>> 9d01f807
         <location filename="../src/mirall/csyncthread.cpp" line="84"/>
         <source>The system time on this client is different than the system time on the server. Please use a time synchronization service (NTP) on the server and client machines so that the times remain the same.</source>
         <translation>Sistemski čas na odjemalcu ni skladen s sistemskim časom na strežniku. Priporočljivo je uporabiti storitev usklajevanja časa (NTP) na strežniku in odjemalcu. S tem omogočimo ujemanje podatkov o času krajevnih in oddaljenih datotek.</translation>
@@ -704,19 +423,6 @@
         <translation>&lt;br/&gt;Sporočilo ozadnjega programa: </translation>
     </message>
     <message>
-<<<<<<< HEAD
-        <source>CSync Update failed.</source>
-        <translation type="unfinished"/>
-    </message>
-    <message>
-        <source>The local filesystem has directories which are write protected.
-That prevents ownCloud from successful syncing.
-Please make sure that all directories are writeable.</source>
-        <translation type="unfinished"/>
-    </message>
-    <message>
-=======
->>>>>>> 9d01f807
         <location filename="../src/mirall/csyncthread.cpp" line="81"/>
         <source>&lt;p&gt;The %1 plugin for csync could not be loaded.&lt;br/&gt;Please verify the installation!&lt;/p&gt;</source>
         <translation>&lt;p&gt;Vstavka %1 za CSync ni mogoče naložiti.&lt;br/&gt;Preveriti je treba namestitev!&lt;/p&gt;</translation>
@@ -739,25 +445,6 @@
         <source>Error: Could not retrieve the password!</source>
         <translation>Napaka: Gesla ne morem pridobiti!</translation>
     </message>
-<<<<<<< HEAD
-</context>
-<context>
-    <name>Mirall::ConnectionValidator</name>
-    <message>
-        <location filename="../src/mirall/connectionvalidator.cpp" line="79"/>
-        <source>&lt;p&gt;The configured server for this client is too old.&lt;/p&gt;&lt;p&gt;Please update to the latest server and restart the client.&lt;/p&gt;</source>
-        <translation type="unfinished"/>
-    </message>
-    <message>
-        <location filename="../src/mirall/connectionvalidator.cpp" line="113"/>
-        <source>Too many attempts to get a valid password.</source>
-        <translation type="unfinished"/>
-    </message>
-    <message>
-        <location filename="../src/mirall/connectionvalidator.cpp" line="129"/>
-        <source>Error: Could not retrieve the password!</source>
-        <translation>Napaka: Gesla ne morem pridobiti!</translation>
-    </message>
     <message>
         <location filename="../src/mirall/connectionvalidator.cpp" line="132"/>
         <source>Password dialog was canceled!</source>
@@ -765,19 +452,6 @@
     </message>
 </context>
 <context>
-    <name>Mirall::CreateAnOwncloudPage</name>
-    <message>
-        <source>mydomain.org</source>
-        <translation type="unfinished"/>
-=======
-    <message>
-        <location filename="../src/mirall/connectionvalidator.cpp" line="132"/>
-        <source>Password dialog was canceled!</source>
-        <translation>Pogovorno okno za geslo je bilo zaprto!</translation>
->>>>>>> 9d01f807
-    </message>
-</context>
-<context>
     <name>Mirall::CredentialStore</name>
     <message>
         <location filename="../src/mirall/credentialstore.cpp" line="234"/>
@@ -820,11 +494,7 @@
     <message>
         <location filename="../src/mirall/fileitemdialog.cpp" line="72"/>
         <source>Determining which files to sync.</source>
-<<<<<<< HEAD
-        <translation type="unfinished"/>
-=======
         <translation>Določanje datotek, ki jih boste sinhronizirali</translation>
->>>>>>> 9d01f807
     </message>
     <message>
         <location filename="../src/mirall/fileitemdialog.cpp" line="75"/>
@@ -945,20 +615,12 @@
     <message>
         <location filename="../src/mirall/folderman.cpp" line="135"/>
         <source>Could not reset folder state</source>
-<<<<<<< HEAD
-        <translation type="unfinished"/>
-=======
         <translation>Stanja mape ni mogoče ponastaviti</translation>
->>>>>>> 9d01f807
     </message>
     <message>
         <location filename="../src/mirall/folderman.cpp" line="136"/>
         <source>An old sync journal &apos;%1&apos; was found, but could not be removed. Please make sure that no application is currently using it.</source>
-<<<<<<< HEAD
-        <translation type="unfinished"/>
-=======
         <translation>Obstaja strarejši dnevnik sinhronizacije  &apos;%1&apos;, vendar ne more biti odstranjen. Preverite, da ni v uporabi.</translation>
->>>>>>> 9d01f807
     </message>
 </context>
 <context>
@@ -1018,21 +680,6 @@
 <context>
     <name>Mirall::FolderWizardTargetPage</name>
     <message>
-<<<<<<< HEAD
-        <source>The folder is not available on your ownCloud.&lt;br/&gt;Click to let mirall create it.</source>
-        <translation type="unfinished"/>
-    </message>
-    <message>
-        <source>Folder on ownCloud was successfully created.</source>
-        <translation type="unfinished"/>
-    </message>
-    <message>
-        <source>Failed to create the folder on ownCloud.&lt;br/&gt;Please check manually.</source>
-        <translation type="unfinished"/>
-    </message>
-    <message>
-=======
->>>>>>> 9d01f807
         <location filename="../src/mirall/folderwizard.cpp" line="209"/>
         <source>The folder is not available on your %1.&lt;br/&gt;Click to create it.</source>
         <translation>Mapa na %1 ni na voljo.&lt;br/&gt;S klikom jo je mogoče hitro ustvariti.</translation>
@@ -1050,40 +697,13 @@
     <message>
         <location filename="../src/mirall/folderwizard.cpp" line="249"/>
         <source>If you sync the root folder, you can &lt;b&gt;not&lt;/b&gt; configure another sync directory.</source>
-<<<<<<< HEAD
-        <translation type="unfinished"/>
-    </message>
-    <message>
-        <source>Better do not use the remote root directory.&lt;br/&gt;If you do, you can &lt;b&gt;not&lt;/b&gt; mirror another local folder.</source>
-        <translation type="unfinished"/>
-=======
         <translation>Če boste sinhronizirali korenski (root) direktorij, ostalih direktorijev &lt;b&gt;ne&lt;/b&gt; bo mogoče nastaviti za sihnronizacijo. </translation>
->>>>>>> 9d01f807
     </message>
     <message>
         <location filename="../src/mirall/folderwizard.cpp" line="309"/>
         <source>%1 could not be reached:&lt;br/&gt;&lt;tt&gt;%2&lt;/tt&gt;</source>
         <translation>%1 ni dosegljiv:&lt;br/&gt;&lt;tt&gt;%2&lt;/tt&gt;</translation>
     </message>
-<<<<<<< HEAD
-    <message>
-        <source>to your &lt;a href=&quot;%1&quot;&gt;ownCloud&lt;/a&gt; (version %2)</source>
-        <translation type="unfinished"/>
-    </message>
-    <message>
-        <source>no configured ownCloud found!</source>
-        <translation type="unfinished"/>
-    </message>
-    <message>
-        <source>Your ownCloud could not be reached:&lt;br/&gt;&lt;tt&gt;%1&lt;/tt&gt;</source>
-        <translation type="unfinished"/>
-    </message>
-    <message>
-        <source>Select the target folder</source>
-        <translation type="unfinished"/>
-    </message>
-=======
->>>>>>> 9d01f807
 </context>
 <context>
     <name>Mirall::LogBrowser</name>
@@ -1157,14 +777,9 @@
         <translation>&lt;font color=&quot;%1&quot;&gt;Vnesite uporabniško ime in geslo&lt;/font&gt;</translation>
     </message>
     <message>
-<<<<<<< HEAD
-        <source>ftp.mydomain.org</source>
-        <translation type="unfinished"/>
-=======
         <location filename="../src/mirall/owncloudwizard.cpp" line="170"/>
         <source>This url is secure. You can use it.</source>
         <translation>Ta internetni naslov je varen. Lahko ga uporabite.</translation>
->>>>>>> 9d01f807
     </message>
     <message>
         <location filename="../src/mirall/owncloudwizard.cpp" line="175"/>
@@ -1187,94 +802,32 @@
         <translation>%1 mapa &apos;%2&apos; je sinhronizirana z lokalno mapo &apos;%3&apos;</translation>
     </message>
     <message>
-<<<<<<< HEAD
-        <location filename="../src/mirall/owncloudwizard.cpp" line="56"/>
-        <source>&lt;font color=&quot;%1&quot; size=&quot;5&quot;&gt;Connect to %2&lt;/font&gt;</source>
-        <translation type="unfinished"/>
-    </message>
-    <message>
-        <location filename="../src/mirall/owncloudwizard.cpp" line="58"/>
-        <source>&lt;font color=&quot;%1&quot;&gt;Enter user credentials&lt;/font&gt;</source>
-        <translation type="unfinished"/>
-    </message>
-    <message>
-        <location filename="../src/mirall/owncloudwizard.cpp" line="170"/>
-        <source>This url is secure. You can use it.</source>
-        <translation type="unfinished"/>
-    </message>
-    <message>
-        <location filename="../src/mirall/owncloudwizard.cpp" line="175"/>
-        <source>This url is NOT secure. You should not use it.</source>
-        <translation type="unfinished"/>
-    </message>
-    <message>
-        <location filename="../src/mirall/owncloudwizard.cpp" line="259"/>
-        <source>Change the Password for your configured account.</source>
-        <translation type="unfinished"/>
-    </message>
-    <message>
-        <location filename="../src/mirall/owncloudwizard.cpp" line="265"/>
-        <source>Your entire account will be synced to the local folder &apos;%1&apos;.</source>
-        <translation type="unfinished"/>
-    </message>
-    <message>
-        <location filename="../src/mirall/owncloudwizard.cpp" line="268"/>
-        <source>%1 folder &apos;%2&apos; is synced to local folder &apos;%3&apos;</source>
-        <translation type="unfinished"/>
-    </message>
-    <message>
-        <location filename="../src/mirall/owncloudwizard.cpp" line="274"/>
-        <source>&lt;p&gt;&lt;small&gt;&lt;strong&gt;Warning:&lt;/strong&gt; You currently have multiple folders configured. If you continue with the current settings, the folder configurations will be discarded and a single root folder sync will be created!&lt;/small&gt;&lt;/p&gt;</source>
-        <translation type="unfinished"/>
-    </message>
-    <message>
-        <location filename="../src/mirall/owncloudwizard.cpp" line="282"/>
-        <source>&lt;p&gt;&lt;small&gt;&lt;strong&gt;Warning:&lt;/strong&gt; The local directory is not empty. Pick a resolution in the advanced settings!&lt;/small&gt;&lt;/p&gt;</source>
-        <translation type="unfinished"/>
-    </message>
-    <message>
-        <location filename="../src/mirall/owncloudwizard.cpp" line="384"/>
-        <source>Local Sync Folder</source>
-        <translation type="unfinished"/>
-    </message>
-    <message>
-        <location filename="../src/mirall/owncloudwizard.cpp" line="408"/>
-        <source>&lt;font color=&quot;%1&quot;&gt;Change your user credentials&lt;/font&gt;</source>
-        <translation type="unfinished"/>
-=======
         <location filename="../src/mirall/owncloudwizard.cpp" line="274"/>
         <source>&lt;p&gt;&lt;small&gt;&lt;strong&gt;Warning:&lt;/strong&gt; You currently have multiple folders configured. If you continue with the current settings, the folder configurations will be discarded and a single root folder sync will be created!&lt;/small&gt;&lt;/p&gt;</source>
         <translation>&lt;p&gt;&lt;small&gt;&lt;strong&gt;Opozorilo:&lt;/strong&gt; Trenutno je nastavljenih več map. Če boste nadaljevali z obstoječimi nastavitvami, bodo nastavitve mape zavržene in bo sihnroniziran korenski (root) direktorij!&lt;/small&gt;&lt;/p&gt;</translation>
->>>>>>> 9d01f807
-    </message>
-    <message>
-<<<<<<< HEAD
+    </message>
+    <message>
+        <location filename="../src/mirall/owncloudwizard.cpp" line="282"/>
+        <source>&lt;p&gt;&lt;small&gt;&lt;strong&gt;Warning:&lt;/strong&gt; The local directory is not empty. Pick a resolution in the advanced settings!&lt;/small&gt;&lt;/p&gt;</source>
+        <translation>&lt;p&gt;&lt;small&gt;&lt;strong&gt;Opozorilo:&lt;/strong&gt; Lokalna mapa ni prazna. Izberite ločljivost v naprednih nastavitvah!&lt;/small&gt;&lt;/p&gt;</translation>
+    </message>
+    <message>
+        <location filename="../src/mirall/owncloudwizard.cpp" line="384"/>
+        <source>Local Sync Folder</source>
+        <translation>Lokalna sinhronizirana mapa</translation>
+    </message>
+    <message>
+        <location filename="../src/mirall/owncloudwizard.cpp" line="408"/>
+        <source>&lt;font color=&quot;%1&quot;&gt;Change your user credentials&lt;/font&gt;</source>
+        <translation>&lt;font color=&quot;%1&quot;&gt;Spremenite svoje podatke za dostop.&lt;/font&gt;</translation>
+    </message>
+</context>
+<context>
+    <name>Mirall::OwncloudSetupWizard</name>
+    <message>
         <location filename="../src/mirall/owncloudsetupwizard.cpp" line="47"/>
         <source>%1 Connection Wizard</source>
         <translation>%1 čarovnik za povezavo</translation>
-=======
-        <location filename="../src/mirall/owncloudwizard.cpp" line="282"/>
-        <source>&lt;p&gt;&lt;small&gt;&lt;strong&gt;Warning:&lt;/strong&gt; The local directory is not empty. Pick a resolution in the advanced settings!&lt;/small&gt;&lt;/p&gt;</source>
-        <translation>&lt;p&gt;&lt;small&gt;&lt;strong&gt;Opozorilo:&lt;/strong&gt; Lokalna mapa ni prazna. Izberite ločljivost v naprednih nastavitvah!&lt;/small&gt;&lt;/p&gt;</translation>
->>>>>>> 9d01f807
-    </message>
-    <message>
-        <location filename="../src/mirall/owncloudwizard.cpp" line="384"/>
-        <source>Local Sync Folder</source>
-        <translation>Lokalna sinhronizirana mapa</translation>
-    </message>
-    <message>
-        <location filename="../src/mirall/owncloudwizard.cpp" line="408"/>
-        <source>&lt;font color=&quot;%1&quot;&gt;Change your user credentials&lt;/font&gt;</source>
-        <translation>&lt;font color=&quot;%1&quot;&gt;Spremenite svoje podatke za dostop.&lt;/font&gt;</translation>
-    </message>
-</context>
-<context>
-    <name>Mirall::OwncloudSetupWizard</name>
-    <message>
-        <location filename="../src/mirall/owncloudsetupwizard.cpp" line="47"/>
-        <source>%1 Connection Wizard</source>
-        <translation>%1 čarovnik za povezavo</translation>
     </message>
     <message>
         <location filename="../src/mirall/owncloudsetupwizard.cpp" line="186"/>
@@ -1287,14 +840,6 @@
         <translation>&lt;font color=&quot;green&quot;&gt;Uspešno vzpostavljena povezava z %1: %2 različica %3 (%4)&lt;/font&gt;&lt;br/&gt;&lt;br/&gt;</translation>
     </message>
     <message>
-<<<<<<< HEAD
-        <source>Error: &lt;tt&gt;%1&lt;/tt&gt;</source>
-        <translation type="unfinished"/>
-    </message>
-    <message>
-        <source>Starting script owncloud-admin...</source>
-        <translation type="unfinished"/>
-=======
         <location filename="../src/mirall/owncloudsetupwizard.cpp" line="142"/>
         <source>Folder rename failed</source>
         <translation>Preimenovanje mape je spodletelo</translation>
@@ -1308,7 +853,6 @@
         <location filename="../src/mirall/owncloudsetupwizard.cpp" line="283"/>
         <source>Failed to connect to %1:&lt;br/&gt;%2</source>
         <translation>Povezava je spodletela %1:&lt;br/&gt;%2</translation>
->>>>>>> 9d01f807
     </message>
     <message>
         <location filename="../src/mirall/owncloudsetupwizard.cpp" line="316"/>
@@ -1321,58 +865,6 @@
         <translation>Z vnešenimi podatki se ni mogoče avtenticirati.</translation>
     </message>
     <message>
-<<<<<<< HEAD
-        <source>The owncloud admin script can not be found.
-Setup can not be done.</source>
-        <translation type="unfinished"/>
-    </message>
-    <message>
-        <location filename="../src/mirall/owncloudsetupwizard.cpp" line="142"/>
-        <source>Folder rename failed</source>
-        <translation type="unfinished"/>
-    </message>
-    <message>
-        <location filename="../src/mirall/owncloudsetupwizard.cpp" line="143"/>
-        <source>Can&apos;t remove and back up the folder because the folder or a file in it is open in another program.Please close the folder or file and hit retry or cancel the setup.</source>
-        <translation type="unfinished"/>
-    </message>
-    <message>
-        <location filename="../src/mirall/owncloudsetupwizard.cpp" line="283"/>
-        <source>Failed to connect to %1:&lt;br/&gt;%2</source>
-        <translation type="unfinished"/>
-    </message>
-    <message>
-        <location filename="../src/mirall/owncloudsetupwizard.cpp" line="316"/>
-        <source>Could not create local folder %1</source>
-        <translation type="unfinished"/>
-    </message>
-    <message>
-        <location filename="../src/mirall/owncloudsetupwizard.cpp" line="351"/>
-        <source>The given credentials do not authenticate.</source>
-        <translation type="unfinished"/>
-    </message>
-    <message>
-        <location filename="../src/mirall/owncloudsetupwizard.cpp" line="356"/>
-        <source>Username or password is wrong!</source>
-        <translation type="unfinished"/>
-    </message>
-    <message>
-        <location filename="../src/mirall/owncloudsetupwizard.cpp" line="361"/>
-        <source>The remote folder could not be accessed!</source>
-        <translation type="unfinished"/>
-    </message>
-    <message>
-        <location filename="../src/mirall/owncloudsetupwizard.cpp" line="367"/>
-        <source>Error: %1</source>
-        <translation type="unfinished"/>
-    </message>
-    <message>
-        <location filename="../src/mirall/owncloudsetupwizard.cpp" line="384"/>
-        <source>creating folder on ownCloud: %1</source>
-        <translation type="unfinished"/>
-    </message>
-    <message>
-=======
         <location filename="../src/mirall/owncloudsetupwizard.cpp" line="356"/>
         <source>Username or password is wrong!</source>
         <translation>Napačno uporabniško ime ali geslo</translation>
@@ -1393,7 +885,6 @@
         <translation>ustvarjanje mape na ownCloud: %1</translation>
     </message>
     <message>
->>>>>>> 9d01f807
         <location filename="../src/mirall/owncloudsetupwizard.cpp" line="402"/>
         <source>Remote folder %1 created successfully.</source>
         <translation>Oddaljena mapa %1 je uspešno ustvarjena.</translation>
@@ -1412,11 +903,7 @@
     <message>
         <location filename="../src/mirall/owncloudsetupwizard.cpp" line="410"/>
         <source>The remote folder creation failed because the provided credentials are wrong!&lt;br/&gt;Please go back and check your credentials.&lt;/p&gt;</source>
-<<<<<<< HEAD
-        <translation type="unfinished"/>
-=======
         <translation>Ustvarjanje oddaljene mape je spodletelo, saj ste navedli napačne dostopovne podatke. &lt;br/&gt;Poskusite s prijavo ponovno.&lt;/p&gt;</translation>
->>>>>>> 9d01f807
     </message>
     <message>
         <location filename="../src/mirall/owncloudsetupwizard.cpp" line="435"/>
@@ -1434,17 +921,6 @@
         <translation>Povezave z %1 ni mogoče vzpostaviti. Preveriti je treba nastavitve.</translation>
     </message>
     <message>
-<<<<<<< HEAD
-        <source>Skipping automatic setup of sync folders as there are already sync folders.</source>
-        <translation type="unfinished"/>
-    </message>
-    <message>
-        <source>Checking local sync folder %1</source>
-        <translation type="unfinished"/>
-    </message>
-    <message>
-=======
->>>>>>> 9d01f807
         <location filename="../src/mirall/owncloudsetupwizard.cpp" line="305"/>
         <source>Local sync folder %1 already exists, setting it up for sync.&lt;br/&gt;&lt;br/&gt;</source>
         <translation>Krajevna mapa %1 že obstaja. Nastavljena bo za usklajevanje.&lt;br/&gt;&lt;br/&gt;</translation>
@@ -1455,13 +931,6 @@
         <translation>Ustvarjanje mape za krajevno usklajevanje %1... </translation>
     </message>
     <message>
-<<<<<<< HEAD
-        <source>Creating local sync folder %1</source>
-        <translation type="unfinished"/>
-    </message>
-    <message>
-=======
->>>>>>> 9d01f807
         <location filename="../src/mirall/owncloudsetupwizard.cpp" line="311"/>
         <source>ok</source>
         <translation>je v redu</translation>
@@ -1472,29 +941,11 @@
         <translation>je spodletelo.</translation>
     </message>
     <message>
-<<<<<<< HEAD
-        <source>Start Creation of remote folder %1 failed.</source>
-        <translation type="unfinished"/>
-    </message>
-    <message>
-        <source>Remote folder %1 created sucessfully.</source>
-        <translation type="unfinished"/>
-    </message>
-    <message>
-=======
->>>>>>> 9d01f807
         <location filename="../src/mirall/owncloudsetupwizard.cpp" line="163"/>
         <source>&lt;font color=&quot;green&quot;&gt;&lt;b&gt;Local sync folder %1 successfully created!&lt;/b&gt;&lt;/font&gt;</source>
         <translation>&lt;font color=&quot;green&quot;&gt;&lt;b&gt;Krajevno usklajena mapa %1 je uspešno ustvarjena!&lt;/b&gt;&lt;/font&gt;</translation>
     </message>
     <message>
-<<<<<<< HEAD
-        <source>The remote folder %1 already exists. Automatic sync setup is skipped for security reasons. Please configure your sync folder manually.</source>
-        <translation type="unfinished"/>
-    </message>
-    <message>
-=======
->>>>>>> 9d01f807
         <location filename="../src/mirall/owncloudsetupwizard.cpp" line="413"/>
         <source>&lt;p&gt;&lt;font color=&quot;red&quot;&gt;Remote folder creation failed probably because the provided credentials are wrong.&lt;/font&gt;&lt;br/&gt;Please go back and check your credentials.&lt;/p&gt;</source>
         <translation>&lt;p&gt;&lt;font color=&quot;red&quot;&gt;Ustvarjanje oddaljene mape je spodletelo. Najverjetneje je vzrok v neustreznih poverilih.&lt;/font&gt;&lt;br/&gt;Vrnite se na predhodno stran in jih preverite.&lt;/p&gt;</translation>
@@ -1508,12 +959,6 @@
 </context>
 <context>
     <name>Mirall::OwncloudWizard</name>
-<<<<<<< HEAD
-    <message>
-        <location filename="../src/mirall/owncloudwizard.cpp" line="568"/>
-        <source>Connect...</source>
-        <translation type="unfinished"/>
-=======
     <message>
         <location filename="../src/mirall/owncloudwizard.cpp" line="568"/>
         <source>Connect...</source>
@@ -1532,7 +977,6 @@
         <location filename="../src/mirall/owncloudwizard.cpp" line="438"/>
         <source>Open %1</source>
         <translation>Odpri %1</translation>
->>>>>>> 9d01f807
     </message>
     <message>
         <location filename="../src/mirall/owncloudwizard.cpp" line="430"/>
@@ -1540,46 +984,14 @@
         <translation>Odpri lokalno mapo</translation>
     </message>
     <message>
-<<<<<<< HEAD
-        <location filename="../src/mirall/owncloudwizard.cpp" line="421"/>
-        <source>&lt;font color=&quot;%1&quot; size=&quot;5&quot;&gt;Everything set up!&lt;/font&gt;</source>
-        <translation type="unfinished"/>
-    </message>
-    <message>
-        <location filename="../src/mirall/owncloudwizard.cpp" line="427"/>
-        <location filename="../src/mirall/owncloudwizard.cpp" line="438"/>
-        <source>Open %1</source>
-        <translation type="unfinished"/>
-    </message>
-    <message>
-        <location filename="../src/mirall/owncloudwizard.cpp" line="430"/>
-        <source>Open Local Folder</source>
-        <translation type="unfinished"/>
-    </message>
-    <message>
-        <location filename="../src/mirall/owncloudwizard.cpp" line="465"/>
-        <source>Your entire account is synced to the local folder &lt;i&gt;%1&lt;/i&gt;</source>
-        <translation type="unfinished"/>
-    </message>
-    <message>
-        <location filename="../src/mirall/owncloudwizard.cpp" line="468"/>
-        <source>ownCloud folder &lt;i&gt;%1&lt;/i&gt; is synced to local folder &lt;i&gt;%2&lt;/i&gt;</source>
-        <translation type="unfinished"/>
-=======
         <location filename="../src/mirall/owncloudwizard.cpp" line="465"/>
         <source>Your entire account is synced to the local folder &lt;i&gt;%1&lt;/i&gt;</source>
         <translation>Vaš račun je v celoti sinhroniziran z lokalno mapo. &lt;i&gt;%1&lt;/i&gt;</translation>
->>>>>>> 9d01f807
-    </message>
-    <message>
-<<<<<<< HEAD
-        <source>http://owncloud.mydomain.org</source>
-        <translation type="unfinished"/>
-=======
+    </message>
+    <message>
         <location filename="../src/mirall/owncloudwizard.cpp" line="468"/>
         <source>ownCloud folder &lt;i&gt;%1&lt;/i&gt; is synced to local folder &lt;i&gt;%2&lt;/i&gt;</source>
         <translation>Mapa ownCloud &lt;i&gt;%1&lt;/i&gt; je sinhronizirana z lokalno mapo &lt;i&gt;%2&lt;/i&gt;</translation>
->>>>>>> 9d01f807
     </message>
 </context>
 <context>
@@ -1769,25 +1181,6 @@
         <translation>&lt;p&gt;Povezava z %1 je spodletela: &lt;tt&gt;%2&lt;/tt&gt;&lt;/p&gt;</translation>
     </message>
     <message>
-<<<<<<< HEAD
-        <source>Checking ownCloud connection...</source>
-        <translation type="unfinished"/>
-    </message>
-    <message>
-        <source>No ownCloud connection configured.</source>
-        <translation type="unfinished"/>
-    </message>
-    <message>
-        <source>Connected to &lt;a href=&quot;%1&quot;&gt;%2&lt;/a&gt;, ownCloud %3</source>
-        <translation type="unfinished"/>
-    </message>
-    <message>
-        <source>Version: %1</source>
-        <translation type="unfinished"/>
-    </message>
-    <message>
-=======
->>>>>>> 9d01f807
         <location filename="../src/mirall/statusdialog.cpp" line="507"/>
         <source>unknown problem.</source>
         <translation>neznan problem.</translation>
@@ -1801,50 +1194,6 @@
         <translation>Novejša različica je na voljo</translation>
     </message>
     <message>
-<<<<<<< HEAD
-        <source>Setup Error</source>
-        <translation type="unfinished"/>
-    </message>
-</context>
-<context>
-    <name>Mirall::UpdateDetector</name>
-    <message>
-        <source>Client Version Check</source>
-        <translation type="unfinished"/>
-    </message>
-    <message>
-        <source>&lt;p&gt;A new version of the ownCloud Client is available.</source>
-        <translation type="unfinished"/>
-    </message>
-    <message>
-        <source>%1 is available. The installed version is %3.&lt;p/&gt;&lt;p&gt;For more information see &lt;a href=&quot;%2&quot;&gt;%2&lt;/a&gt;&lt;/p&gt;</source>
-        <translation type="unfinished"/>
-    </message>
-    <message>
-        <location filename="../src/mirall/updatedetector.cpp" line="112"/>
-        <source>New Version Available</source>
-        <translation type="unfinished"/>
-    </message>
-    <message>
-        <location filename="../src/mirall/updatedetector.cpp" line="118"/>
-        <source>&lt;p&gt;A new version of the %1 Client is available.&lt;/p&gt;&lt;p&gt;&lt;b&gt;%2&lt;/b&gt; is available for download. The installed version is %3.&lt;p&gt;</source>
-        <translation type="unfinished"/>
-    </message>
-    <message>
-        <location filename="../src/mirall/updatedetector.cpp" line="130"/>
-        <source>Skip update</source>
-        <translation type="unfinished"/>
-    </message>
-    <message>
-        <location filename="../src/mirall/updatedetector.cpp" line="131"/>
-        <source>Skip this time</source>
-        <translation type="unfinished"/>
-    </message>
-    <message>
-        <location filename="../src/mirall/updatedetector.cpp" line="132"/>
-        <source>Get update</source>
-        <translation type="unfinished"/>
-=======
         <location filename="../src/mirall/updatedetector.cpp" line="118"/>
         <source>&lt;p&gt;A new version of the %1 Client is available.&lt;/p&gt;&lt;p&gt;&lt;b&gt;%2&lt;/b&gt; is available for download. The installed version is %3.&lt;p&gt;</source>
         <translation>&lt;p&gt;Nova različica %1 odjemalca je na voljo,&lt;/p&gt;&lt;p&gt;&lt;b&gt;%2&lt;/b&gt; Lahko jo prenesete k sebi. Nameščena različica je %3.&lt;p&gt;</translation>
@@ -1863,7 +1212,6 @@
         <location filename="../src/mirall/updatedetector.cpp" line="132"/>
         <source>Get update</source>
         <translation>Pridobi posodobitve</translation>
->>>>>>> 9d01f807
     </message>
 </context>
 <context>
@@ -1873,93 +1221,6 @@
         <source>The CSync thread terminated.</source>
         <translation>Nit CSync je zaključena.</translation>
     </message>
-<<<<<<< HEAD
-    <message>
-        <location filename="../src/mirall/owncloudfolder.cpp" line="509"/>
-        <source>This sync would remove all the files in the local sync folder '%1'.
-If you or your administrator have reset your account on the server, choose &quot;Keep files&quot;. If you want your data to be removed, choose &quot;Remove all files&quot;.</source>
-        <translation type="unfinished"/>
-    </message>
-    <message>
-        <location filename="../src/mirall/owncloudfolder.cpp" line="512"/>
-        <source>This sync would remove all the files in the sync folder '%1'.
-This might be because the folder was silently reconfigured, or that all the file were manually removed.
-Are you sure you want to perform this operation?</source>
-        <translation type="unfinished"/>
-    </message>
-    <message>
-        <location filename="../src/mirall/owncloudfolder.cpp" line="516"/>
-        <source>Remove All Files?</source>
-        <translation type="unfinished"/>
-    </message>
-    <message>
-        <location filename="../src/mirall/owncloudfolder.cpp" line="518"/>
-        <source>Remove all files</source>
-        <translation type="unfinished"/>
-    </message>
-    <message>
-        <location filename="../src/mirall/owncloudfolder.cpp" line="519"/>
-        <source>Keep files</source>
-        <translation type="unfinished"/>
-    </message>
-</context>
-<context>
-    <name>Mirall::ownCloudInfo</name>
-    <message>
-        <location filename="../src/mirall/owncloudinfo.cpp" line="493"/>
-        <source>Proxy Refused Connection </source>
-        <translation type="unfinished"/>
-    </message>
-    <message>
-        <location filename="../src/mirall/owncloudinfo.cpp" line="494"/>
-        <source>The configured proxy has refused the connection. Please check the proxy settings.</source>
-        <translation type="unfinished"/>
-    </message>
-    <message>
-        <location filename="../src/mirall/owncloudinfo.cpp" line="498"/>
-        <source>Proxy Closed Connection</source>
-        <translation type="unfinished"/>
-    </message>
-    <message>
-        <location filename="../src/mirall/owncloudinfo.cpp" line="499"/>
-        <source>The configured proxy has closed the connection. Please check the proxy settings.</source>
-        <translation type="unfinished"/>
-    </message>
-    <message>
-        <location filename="../src/mirall/owncloudinfo.cpp" line="503"/>
-        <source>Proxy Not Found</source>
-        <translation type="unfinished"/>
-    </message>
-    <message>
-        <location filename="../src/mirall/owncloudinfo.cpp" line="504"/>
-        <source>The configured proxy could not be found. Please check the proxy settings.</source>
-        <translation type="unfinished"/>
-    </message>
-    <message>
-        <location filename="../src/mirall/owncloudinfo.cpp" line="508"/>
-        <source>Proxy Authentication Error</source>
-        <translation type="unfinished"/>
-    </message>
-    <message>
-        <location filename="../src/mirall/owncloudinfo.cpp" line="509"/>
-        <source>The configured proxy requires login but the proxy credentials are invalid. Please check the proxy settings.</source>
-        <translation type="unfinished"/>
-    </message>
-    <message>
-        <location filename="../src/mirall/owncloudinfo.cpp" line="513"/>
-        <source>Proxy Connection Timed Out</source>
-        <translation type="unfinished"/>
-    </message>
-    <message>
-        <location filename="../src/mirall/owncloudinfo.cpp" line="514"/>
-        <source>The connection to the configured proxy has timed out.</source>
-        <translation type="unfinished"/>
-    </message>
-</context>
-<context>
-    <name>MirallConfigFile</name>
-=======
->>>>>>> 9d01f807
     <message>
         <location filename="../src/mirall/owncloudfolder.cpp" line="509"/>
         <source>This sync would remove all the files in the local sync folder '%1'.
@@ -1977,16 +1238,6 @@
 Ste prepričani, da želite izvedbo te operacije?</translation>
     </message>
     <message>
-<<<<<<< HEAD
-        <location filename="../src/mirall/credentialstore.cpp" line="119"/>
-        <source>Password Required</source>
-        <translation>Geslo je zahtevano</translation>
-    </message>
-    <message>
-        <location filename="../src/mirall/credentialstore.cpp" line="120"/>
-        <source>Please enter your %1 password:</source>
-        <translation>Vnesite geslo za %1:</translation>
-=======
         <location filename="../src/mirall/owncloudfolder.cpp" line="516"/>
         <source>Remove All Files?</source>
         <translation>Odstrani vse dokumente?</translation>
@@ -2000,7 +1251,6 @@
         <location filename="../src/mirall/owncloudfolder.cpp" line="519"/>
         <source>Keep files</source>
         <translation>Ohrani dokumente</translation>
->>>>>>> 9d01f807
     </message>
 </context>
 <context>
@@ -2057,43 +1307,7 @@
     </message>
 </context>
 <context>
-<<<<<<< HEAD
-    <name>OwncloudFTPAccessPage</name>
-    <message>
-        <source>Form</source>
-        <translation type="unfinished"/>
-    </message>
-    <message>
-        <source>FTP Access to your Webaccount:</source>
-        <translation type="unfinished"/>
-    </message>
-    <message>
-        <source>FTP Details and Credentials</source>
-        <translation type="unfinished"/>
-    </message>
-    <message>
-        <source>&lt;!DOCTYPE HTML PUBLIC &quot;-//W3C//DTD HTML 4.0//EN&quot; &quot;http://www.w3.org/TR/REC-html40/strict.dtd&quot;&gt;
-&lt;html&gt;&lt;head&gt;&lt;meta name=&quot;qrichtext&quot; content=&quot;1&quot; /&gt;&lt;style type=&quot;text/css&quot;&gt;
-p, li { white-space: pre-wrap; }
-&lt;/style&gt;&lt;/head&gt;&lt;body style=&quot; font-family:'Sans Serif'; font-size:11pt; font-weight:400; font-style:normal;&quot;&gt;
-&lt;p style=&quot; margin-top:0px; margin-bottom:0px; margin-left:0px; margin-right:0px; -qt-block-indent:0; text-indent:0px;&quot;&gt;&lt;span style=&quot; color:#585858;&quot;&gt;The details here are used to install the owncloud data on your web space which is accessible over ftp. &lt;/span&gt;&lt;/p&gt;&lt;/body&gt;&lt;/html&gt;</source>
-        <translation type="unfinished"/>
-    </message>
-    <message>
-        <source>FTP-URL:</source>
-        <translation type="unfinished"/>
-    </message>
-    <message>
-        <source>FTP-User:</source>
-        <translation type="unfinished"/>
-    </message>
-    <message>
-        <source>Password:</source>
-        <translation type="unfinished"/>
-    </message>
-=======
     <name>MirallConfigFile</name>
->>>>>>> 9d01f807
     <message>
         <location filename="../src/mirall/credentialstore.cpp" line="119"/>
         <source>Password Required</source>
@@ -2180,116 +1394,12 @@
         <source>TextLabel</source>
         <translation>Besedilna oznaka</translation>
     </message>
-<<<<<<< HEAD
-    <message>
-        <location filename="../src/mirall/owncloudsetuppage_ng.ui" line="107"/>
-        <source>&amp;Local Folder</source>
-        <translation type="unfinished"/>
-    </message>
-    <message>
-        <location filename="../src/mirall/owncloudsetuppage_ng.ui" line="123"/>
-        <source>pbSelectLocalFolder</source>
-        <translation type="unfinished"/>
-    </message>
-    <message>
-        <location filename="../src/mirall/owncloudsetuppage_ng.ui" line="139"/>
-        <source>&amp;Keep local data</source>
-        <translation type="unfinished"/>
-    </message>
-    <message>
-        <location filename="../src/mirall/owncloudsetuppage_ng.ui" line="171"/>
-        <source>&lt;small&gt;Syncs your existing data to new location.&lt;/small&gt;</source>
-        <translation type="unfinished"/>
-    </message>
-    <message>
-        <location filename="../src/mirall/owncloudsetuppage_ng.ui" line="190"/>
-        <source>&lt;html&gt;&lt;head/&gt;&lt;body&gt;&lt;p&gt;If this box is checked, existing content in the local directory will be erased to start a clean sync from the server.&lt;/p&gt;&lt;p&gt;Do not check this if the local content should be uploaded to the servers directory.&lt;/p&gt;&lt;/body&gt;&lt;/html&gt;</source>
-        <translation type="unfinished"/>
-    </message>
-    <message>
-        <location filename="../src/mirall/owncloudsetuppage_ng.ui" line="193"/>
-        <source>&amp;Start a clean sync</source>
-        <translation type="unfinished"/>
-    </message>
-    <message>
-        <location filename="../src/mirall/owncloudsetuppage_ng.ui" line="225"/>
-        <source>&lt;small&gt;Erases the contents of the local folder before syncing using the new settings.&lt;/small&gt;</source>
-        <translation type="unfinished"/>
-    </message>
-    <message>
-        <location filename="../src/mirall/owncloudsetuppage_ng.ui" line="254"/>
-        <source>Server &amp;Address</source>
-        <translation type="unfinished"/>
-    </message>
-    <message>
-        <location filename="../src/mirall/owncloudsetuppage_ng.ui" line="273"/>
-        <source>https://...</source>
-        <translation type="unfinished"/>
-    </message>
-    <message>
-        <location filename="../src/mirall/owncloudsetuppage_ng.ui" line="280"/>
-        <source>&amp;Username</source>
-        <translation type="unfinished"/>
-    </message>
-    <message>
-        <location filename="../src/mirall/owncloudsetuppage_ng.ui" line="309"/>
-        <source>&amp;Password</source>
-        <translation type="unfinished"/>
-    </message>
-    <message>
-        <location filename="../src/mirall/owncloudsetuppage_ng.ui" line="347"/>
-        <source>Error Label</source>
-        <translation type="unfinished"/>
-    </message>
-    <message>
-        <location filename="../src/mirall/owncloudsetuppage_ng.ui" line="393"/>
-        <source>Advanced &amp;Settings</source>
-        <translation type="unfinished"/>
-    </message>
-    <message>
-        <location filename="../src/mirall/owncloudsetuppage_ng.ui" line="415"/>
-        <source>Status message</source>
-        <translation type="unfinished"/>
-    </message>
-</context>
-<context>
-    <name>OwncloudWizardResultPage</name>
-=======
->>>>>>> 9d01f807
     <message>
         <location filename="../src/mirall/owncloudsetuppage_ng.ui" line="107"/>
         <source>&amp;Local Folder</source>
         <translation>&amp;Lokalna mapa</translation>
     </message>
     <message>
-<<<<<<< HEAD
-        <location filename="../src/mirall/owncloudwizardresultpage.ui" line="66"/>
-        <source>Your entire account is synced to the local folder </source>
-        <translation type="unfinished"/>
-    </message>
-    <message>
-        <location filename="../src/mirall/owncloudwizardresultpage.ui" line="100"/>
-        <location filename="../src/mirall/owncloudwizardresultpage.ui" line="116"/>
-        <source>PushButton</source>
-        <translation type="unfinished"/>
-    </message>
-    <message>
-        <source>Result</source>
-        <translation type="unfinished"/>
-    </message>
-    <message>
-        <source>&lt;!DOCTYPE HTML PUBLIC &quot;-//W3C//DTD HTML 4.0//EN&quot; &quot;http://www.w3.org/TR/REC-html40/strict.dtd&quot;&gt;
-&lt;html&gt;&lt;head&gt;&lt;meta name=&quot;qrichtext&quot; content=&quot;1&quot; /&gt;&lt;style type=&quot;text/css&quot;&gt;
-p, li { white-space: pre-wrap; }
-&lt;/style&gt;&lt;/head&gt;&lt;body style=&quot; font-family:'Sans Serif'; font-size:11pt; font-weight:400; font-style:normal;&quot;&gt;
-&lt;p style=&quot; margin-top:0px; margin-bottom:0px; margin-left:0px; margin-right:0px; -qt-block-indent:0; text-indent:0px;&quot;&gt;&lt;span style=&quot; color:#585858;&quot;&gt;This page shows the status of the connection.&lt;/span&gt;&lt;/p&gt;&lt;/body&gt;&lt;/html&gt;</source>
-        <translation type="unfinished"/>
-    </message>
-    <message>
-        <location filename="../src/mirall/owncloudwizardresultpage.ui" line="20"/>
-        <source>TextLabel</source>
-        <translation>Besedilna oznaka</translation>
-=======
         <location filename="../src/mirall/owncloudsetuppage_ng.ui" line="123"/>
         <source>pbSelectLocalFolder</source>
         <translation>pbSelectLocalFolder</translation>
@@ -2303,25 +1413,8 @@
         <location filename="../src/mirall/owncloudsetuppage_ng.ui" line="171"/>
         <source>&lt;small&gt;Syncs your existing data to new location.&lt;/small&gt;</source>
         <translation>&lt;small&gt;Sinhronizacija obstoječih podatkov na novo lokacijo.&lt;/small&gt;</translation>
->>>>>>> 9d01f807
-    </message>
-    <message>
-<<<<<<< HEAD
-        <source>Form</source>
-        <translation type="unfinished"/>
-    </message>
-    <message>
-        <source>Create an ownCloud Connection</source>
-        <translation type="unfinished"/>
-    </message>
-    <message>
-        <source>Select the ownCloud you want to connect to</source>
-        <translation type="unfinished"/>
-    </message>
-    <message>
-        <source>connect my ownCloud</source>
-        <translation type="unfinished"/>
-=======
+    </message>
+    <message>
         <location filename="../src/mirall/owncloudsetuppage_ng.ui" line="190"/>
         <source>&lt;html&gt;&lt;head/&gt;&lt;body&gt;&lt;p&gt;If this box is checked, existing content in the local directory will be erased to start a clean sync from the server.&lt;/p&gt;&lt;p&gt;Do not check this if the local content should be uploaded to the servers directory.&lt;/p&gt;&lt;/body&gt;&lt;/html&gt;</source>
         <translation>&lt;html&gt;&lt;head/&gt;&lt;body&gt;&lt;p&gt;Če je to okence označeno, bo obstoječa vsebina v lokalnem direktoriju izbrisana in nato sinhronizirana s strežnika.&lt;/p&gt;&lt;p&gt;Ne označite te možnosti, če želite vsebino lokalne mape prenesti na strežnik.&lt;/p&gt;&lt;/body&gt;&lt;/html&gt;</translation>
@@ -2355,7 +1448,6 @@
         <location filename="../src/mirall/owncloudsetuppage_ng.ui" line="309"/>
         <source>&amp;Password</source>
         <translation>&amp;Geslo</translation>
->>>>>>> 9d01f807
     </message>
     <message>
         <location filename="../src/mirall/owncloudsetuppage_ng.ui" line="347"/>
@@ -2368,10 +1460,6 @@
         <translation>Napredno &amp;Nastavitve</translation>
     </message>
     <message>
-<<<<<<< HEAD
-        <source>create a new ownCloud</source>
-        <translation type="unfinished"/>
-=======
         <location filename="../src/mirall/owncloudsetuppage_ng.ui" line="415"/>
         <source>Status message</source>
         <translation>Stanje</translation>
@@ -2388,7 +1476,6 @@
         <location filename="../src/mirall/owncloudwizardresultpage.ui" line="66"/>
         <source>Your entire account is synced to the local folder </source>
         <translation>Vaš račun je v celoti sinhroniziran z lokalno mapo.</translation>
->>>>>>> 9d01f807
     </message>
     <message>
         <location filename="../src/mirall/owncloudwizardresultpage.ui" line="100"/>
@@ -2405,17 +1492,6 @@
 <context>
     <name>QObject</name>
     <message>
-<<<<<<< HEAD
-        <source>ownCloud Password Required</source>
-        <translation type="unfinished"/>
-    </message>
-    <message>
-        <source>Please enter your ownCloud password:</source>
-        <translation type="unfinished"/>
-    </message>
-    <message>
-=======
->>>>>>> 9d01f807
         <location filename="../src/mirall/theme.cpp" line="50"/>
         <location filename="../src/mirall/theme.cpp" line="68"/>
         <source>Status undefined</source>
@@ -2522,11 +1598,7 @@
     <message>
         <location filename="../src/mirall/proxydialog.ui" line="116"/>
         <source>Use as SOCKSv5 proxy</source>
-<<<<<<< HEAD
-        <translation type="unfinished"/>
-=======
         <translation>Uporabi kot namestniški strežnik SOCKSv5</translation>
->>>>>>> 9d01f807
     </message>
     <message>
         <location filename="../src/mirall/proxydialog.ui" line="138"/>
@@ -2590,19 +1662,6 @@
         <translation>Dodaj usklajevanje ...</translation>
     </message>
     <message>
-<<<<<<< HEAD
-        <source>Remove...</source>
-        <translation type="unfinished"/>
-    </message>
-    <message>
-        <source>Fetch...</source>
-        <translation type="unfinished"/>
-    </message>
-    <message>
-        <source>Push...</source>
-        <translation type="unfinished"/>
-    </message>
-    <message>
         <location filename="../src/mirall/statusdialog.ui" line="48"/>
         <source>Pause</source>
         <translation>Premor</translation>
@@ -2615,26 +1674,9 @@
     <message>
         <location filename="../src/mirall/statusdialog.ui" line="75"/>
         <source>Reset</source>
-        <translation type="unfinished"/>
-    </message>
-    <message>
-=======
-        <location filename="../src/mirall/statusdialog.ui" line="48"/>
-        <source>Pause</source>
-        <translation>Premor</translation>
-    </message>
-    <message>
-        <location filename="../src/mirall/statusdialog.ui" line="68"/>
-        <source>Remove</source>
-        <translation>Odstrani</translation>
-    </message>
-    <message>
-        <location filename="../src/mirall/statusdialog.ui" line="75"/>
-        <source>Reset</source>
         <translation>Ponastavi</translation>
     </message>
     <message>
->>>>>>> 9d01f807
         <location filename="../src/mirall/statusdialog.ui" line="95"/>
         <source>Info...</source>
         <translation>Podrobnosti ...</translation>
